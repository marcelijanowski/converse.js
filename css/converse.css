/*!
 * Converse.js (Web-based XMPP instant messaging client)
 * http://conversejs.org
 *
 * Copyright (c) 2012-2016, JC Brand <jc@opkode.com>
 * Licensed under the Mozilla Public License
 */
/*
    Color scheme helpers:
    https://coolors.co/app/264653-2a9d8f-e9c46a-f4a261-e76f51
    http://paletton.com/#uid=70a0u0kkNs+b4JOgryLpxqpsbkI
 */
@font-face {
  font-family: 'Converse-js';
  src: url("../fonticons/fonts/icomoon.eot?wvi0ht");
  src: url("../fonticons/fonts/icomoon.eot?wvi0ht#iefix") format("embedded-opentype"), url("../fonticons/fonts/icomoon.ttf?wvi0ht") format("truetype"), url("../fonticons/fonts/icomoon.woff?wvi0ht") format("woff"), url("../fonticons/fonts/icomoon.svg?wvi0ht#icomoon") format("svg");
  font-weight: normal;
  font-style: normal; }
.icon-conversejs {
  padding-right: 0.2em;
  font-family: 'Converse-js';
  speak: none;
  font-style: normal;
  font-weight: normal;
  font-variant: normal;
  text-transform: none;
  line-height: 1;
  /* Better Font Rendering =========== */
  -webkit-font-smoothing: antialiased;
  -moz-osx-font-smoothing: grayscale; }

.icon-conversejs:before {
  content: "\e600"; }

#converse-embedded-chat .icon-address-book:before,
#conversejs .icon-address-book:before {
  content: "\270f"; }
#converse-embedded-chat .icon-attachment:before,
#conversejs .icon-attachment:before {
  content: "\e032"; }
#converse-embedded-chat .icon-away:before,
#conversejs .icon-away:before {
  content: "\25fb"; }
#converse-embedded-chat .icon-blocked:before,
#conversejs .icon-blocked:before {
  content: "\2718"; }
#converse-embedded-chat .icon-bold:before,
#conversejs .icon-bold:before {
  content: "\e04d"; }
#converse-embedded-chat .icon-bubbles2:before,
#conversejs .icon-bubbles2:before {
  content: "\e016"; }
#converse-embedded-chat .icon-bubbles3:before,
#conversejs .icon-bubbles3:before {
  content: "\e017"; }
#converse-embedded-chat .icon-bubbles:before,
#conversejs .icon-bubbles:before {
  content: "\e015"; }
#converse-embedded-chat .icon-busy:before,
#conversejs .icon-busy:before {
  content: "\e004"; }
#converse-embedded-chat .icon-dnd:before,
#conversejs .icon-dnd:before {
  content: "\e004"; }
#converse-embedded-chat .icon-cancel-circle:before,
#conversejs .icon-cancel-circle:before {
  content: "\e058"; }
#converse-embedded-chat .icon-checkmark:before,
#conversejs .icon-checkmark:before {
  content: "\2713"; }
#converse-embedded-chat .icon-close:before,
#conversejs .icon-close:before {
  content: "\2715"; }
#converse-embedded-chat .icon-closed:before,
#conversejs .icon-closed:before {
  content: "\25ba"; }
#converse-embedded-chat .icon-cog:before,
#conversejs .icon-cog:before {
  content: "\e02f"; }
#converse-embedded-chat .icon-cogs:before,
#conversejs .icon-cogs:before {
  content: "\e022"; }
#converse-embedded-chat .icon-conversejs:before,
#conversejs .icon-conversejs:before {
  content: "\e600"; }
#converse-embedded-chat .icon-database:before,
#conversejs .icon-database:before {
  content: "\f1c0"; }
#converse-embedded-chat .icon-envelope:before,
#conversejs .icon-envelope:before {
  content: "\f003"; }
#converse-embedded-chat .icon-exit:before,
#conversejs .icon-exit:before {
  content: "\e601"; }
#converse-embedded-chat .icon-eye-blocked:before,
#conversejs .icon-eye-blocked:before {
  content: "\e031"; }
#converse-embedded-chat .icon-eye:before,
#conversejs .icon-eye:before {
  content: "\e030"; }
#converse-embedded-chat .icon-github:before,
#conversejs .icon-github:before {
  content: "\eab0"; }
#converse-embedded-chat .icon-globe:before,
#conversejs .icon-globe:before {
  content: "\f0ac"; }
#converse-embedded-chat .icon-google2:before,
#conversejs .icon-google2:before {
  content: "\ea89"; }
#converse-embedded-chat .icon-group:before,
#conversejs .icon-group:before {
  content: "\f0c0"; }
#converse-embedded-chat .icon-happy:before,
#conversejs .icon-happy:before {
  content: "\263b"; }
#converse-embedded-chat .icon-heart2:before,
#conversejs .icon-heart2:before {
  content: "\f004"; }
#converse-embedded-chat .icon-heart:before,
#conversejs .icon-heart:before {
  content: "\2764"; }
#converse-embedded-chat .icon-heart_empty:before,
#conversejs .icon-heart_empty:before {
  content: "\f08a"; }
#converse-embedded-chat .icon-hide-users:before,
#conversejs .icon-hide-users:before {
  content: "\e01c"; }
#converse-embedded-chat .icon-home:before,
#conversejs .icon-home:before {
  content: "\e000"; }
#converse-embedded-chat .icon-idcard-dark:before,
#conversejs .icon-idcard-dark:before {
  content: "\f2c2"; }
#converse-embedded-chat .icon-idcard:before,
#conversejs .icon-idcard:before {
  content: "\f2c3"; }
#converse-embedded-chat .icon-image:before,
#conversejs .icon-image:before {
  content: "\2b14"; }
#converse-embedded-chat .icon-info:before,
#conversejs .icon-info:before {
  content: "\2360"; }
#converse-embedded-chat .icon-italic:before,
#conversejs .icon-italic:before {
  content: "\e04f"; }
#converse-embedded-chat .icon-key:before,
#conversejs .icon-key:before {
  content: "\e028"; }
#converse-embedded-chat .icon-legal:before,
#conversejs .icon-legal:before {
  content: "\f0e3"; }
#converse-embedded-chat .icon-lock-2:before,
#conversejs .icon-lock-2:before {
  content: "\e027"; }
#converse-embedded-chat .icon-minus:before,
#conversejs .icon-minus:before {
  content: "\e05a"; }
#converse-embedded-chat .icon-music:before,
#conversejs .icon-music:before {
  content: "\266b"; }
#converse-embedded-chat .icon-newtab:before,
#conversejs .icon-newtab:before {
  content: "\e053"; }
#converse-embedded-chat .icon-notebook:before,
#conversejs .icon-notebook:before {
  content: "\2710"; }
#converse-embedded-chat .icon-notification:before,
#conversejs .icon-notification:before {
  content: "\e01f"; }
#converse-embedded-chat .icon-offline:before,
#conversejs .icon-offline:before {
  content: "\e002"; }
#converse-embedded-chat .icon-logout:before,
#conversejs .icon-logout:before {
  content: "\e002"; }
#converse-embedded-chat .icon-online:before,
#conversejs .icon-online:before {
  content: "\25fc"; }
#converse-embedded-chat .icon-opened:before,
#conversejs .icon-opened:before {
  content: "\25bc"; }
#converse-embedded-chat .icon-pencil:before,
#conversejs .icon-pencil:before {
  content: "\270e"; }
#converse-embedded-chat .icon-phone-hang-up:before,
#conversejs .icon-phone-hang-up:before {
  content: "\260e"; }
#converse-embedded-chat .icon-phone:before,
#conversejs .icon-phone:before {
  content: "\260f"; }
#converse-embedded-chat .icon-plus:before,
#conversejs .icon-plus:before {
  content: "\271a"; }
#converse-embedded-chat .icon-pushpin:before,
#conversejs .icon-pushpin:before {
  content: "\e012"; }
#converse-embedded-chat .icon-quotes-left:before,
#conversejs .icon-quotes-left:before {
  content: "\e01d"; }
#converse-embedded-chat .icon-reddit:before,
#conversejs .icon-reddit:before {
  content: "\eac6"; }
#converse-embedded-chat .icon-remove:before,
#conversejs .icon-remove:before {
  content: "\e02d"; }
#converse-embedded-chat .icon-room-info:before,
#conversejs .icon-room-info:before {
  content: "\e059"; }
#converse-embedded-chat .icon-save:before,
#conversejs .icon-save:before {
  content: "\f0c7"; }
#converse-embedded-chat .icon-search:before,
#conversejs .icon-search:before {
  content: "\e021"; }
#converse-embedded-chat .icon-show-users:before,
#conversejs .icon-show-users:before {
  content: "\e01e"; }
#converse-embedded-chat .icon-smiley:before,
#conversejs .icon-smiley:before {
  content: "\263a"; }
#converse-embedded-chat .icon-snowflake:before,
#conversejs .icon-snowflake:before {
  content: "\f2dc"; }
#converse-embedded-chat .icon-spell-check:before,
#conversejs .icon-spell-check:before {
  content: "\e045"; }
#converse-embedded-chat .icon-spinner:before,
#conversejs .icon-spinner:before {
  content: "\231b"; }
#converse-embedded-chat .icon-star:before,
#conversejs .icon-star:before {
  content: "\f005"; }
#converse-embedded-chat .icon-star_empty:before,
#conversejs .icon-star_empty:before {
  content: "\f006"; }
#converse-embedded-chat .icon-strikethrough:before,
#conversejs .icon-strikethrough:before {
  content: "\e050"; }
#converse-embedded-chat .icon-twitter:before,
#conversejs .icon-twitter:before {
  content: "\ea96"; }
#converse-embedded-chat .icon-underline:before,
#conversejs .icon-underline:before {
  content: "\e04e"; }
#converse-embedded-chat .icon-unlocked:before,
#conversejs .icon-unlocked:before {
  content: "\e025"; }
#converse-embedded-chat .icon-user:before,
#conversejs .icon-user:before {
  content: "\e01a"; }
#converse-embedded-chat .icon-users:before,
#conversejs .icon-users:before {
  content: "\e01b"; }
#converse-embedded-chat .icon-warning:before,
#conversejs .icon-warning:before {
  content: "\26a0"; }
#converse-embedded-chat .icon-wrench:before,
#conversejs .icon-wrench:before {
  content: "\e024"; }
#converse-embedded-chat .icon-xa:before,
#conversejs .icon-xa:before {
  content: "\e602"; }
#converse-embedded-chat .icon-zoomin:before,
#conversejs .icon-zoomin:before {
  content: "\e02b"; }
#converse-embedded-chat .icon-zoomout:before,
#conversejs .icon-zoomout:before {
  content: "\e02a"; }
#converse-embedded-chat [data-icon]:before,
#conversejs [data-icon]:before {
  content: attr(data-icon);
  font-family: 'Converse-js';
  font-variant: normal;
  font-weight: normal;
  line-height: 1;
  speak: none;
  text-transform: none;
  /* Better Font Rendering =========== */
  -webkit-font-smoothing: antialiased;
  -moz-osx-font-smoothing: grayscale; }
#converse-embedded-chat [class^="icon-"]:before, #converse-embedded-chat [class*=" icon-"]:before,
#conversejs [class^="icon-"]:before,
#conversejs [class*=" icon-"]:before {
  background-position: 14px 14px;
  background-image: none;
  font-family: 'Converse-js';
  font-style: normal;
  font-variant: normal;
  font-weight: normal;
  width: auto;
  height: auto;
  line-height: 1;
  speak: none;
  text-transform: none;
  /* Better Font Rendering =========== */
  -webkit-font-smoothing: antialiased;
  -moz-osx-font-smoothing: grayscale; }

@media screen and (max-width: 480px) {
  #conversejs {
    margin: 0;
    right: 10px;
    left: 10px;
    bottom: 5px; } }
@media screen and (max-height: 450px) {
  #conversejs {
    margin: 0;
    right: 10px;
    left: 10px;
    bottom: 5px; } }
#conversejs ul li {
  height: auto; }
#conversejs div, #conversejs span, #conversejs h1, #conversejs h2, #conversejs h3, #conversejs h4, #conversejs h5, #conversejs h6, #conversejs p, #conversejs blockquote,
#conversejs pre, #conversejs a, #conversejs em, #conversejs img, #conversejs strong, #conversejs dl, #conversejs dt, #conversejs dd, #conversejs ol, #conversejs ul, #conversejs li,
#conversejs fieldset, #conversejs form, #conversejs label, #conversejs legend, #conversejs table, #conversejs caption, #conversejs tbody,
#conversejs tfoot, #conversejs thead, #conversejs tr, #conversejs th, #conversejs td, #conversejs article, #conversejs aside, #conversejs canvas, #conversejs details,
#conversejs embed, #conversejs figure, #conversejs figcaption, #conversejs footer, #conversejs header, #conversejs hgroup, #conversejs menu,
#conversejs nav, #conversejs output, #conversejs ruby, #conversejs section, #conversejs summary, #conversejs time, #conversejs mark, #conversejs audio, #conversejs video {
  margin: 0;
  padding: 0;
  border: 0;
  font: inherit;
  vertical-align: baseline; }
#conversejs textarea,
#conversejs input[type=submit], #conversejs input[type=button],
#conversejs input[type=text], #conversejs input[type=password],
#conversejs button {
  font-size: 14px;
  padding: 0.25em;
  min-height: 0; }
#conversejs strong {
  font-weight: 700; }
#conversejs ol, #conversejs ul {
  list-style: none; }
#conversejs li {
  height: 10px; }
#conversejs ul, #conversejs ol, #conversejs dl {
  font: inherit;
  margin: 0; }
#conversejs a, #conversejs a:visited {
  text-decoration: none;
  color: #578EA9;
  text-shadow: none; }

#conversejs :root {
  --blue: #387592;
  --indigo: #6610f2;
  --purple: #6f42c1;
  --pink: #e83e8c;
  --red: #E77051;
  --orange: #E7A151;
  --yellow: #ffc107;
  --green: #3AA569;
  --teal: #20c997;
  --cyan: #17a2b8;
  --white: #fff;
  --gray: #6c757d;
  --gray-dark: #343a40;
  --primary: #387592;
  --secondary: #6c757d;
  --success: #3AA569;
  --info: #17a2b8;
  --warning: #ffc107;
  --danger: #E77051;
  --light: #f8f9fa;
  --dark: #343a40;
  --breakpoint-xs: 0;
  --breakpoint-sm: 576px;
  --breakpoint-md: 768px;
  --breakpoint-lg: 992px;
  --breakpoint-xl: 1200px;
  --font-family-sans-serif: -apple-system, BlinkMacSystemFont, "Segoe UI", Roboto, "Helvetica Neue", Arial, sans-serif, "Apple Color Emoji", "Segoe UI Emoji", "Segoe UI Symbol";
  --font-family-monospace: SFMono-Regular, Menlo, Monaco, Consolas, "Liberation Mono", "Courier New", monospace; }
#conversejs *,
#conversejs *::before,
#conversejs *::after {
  box-sizing: border-box; }
#conversejs html {
  font-family: sans-serif;
  line-height: 1.15;
  -webkit-text-size-adjust: 100%;
  -ms-text-size-adjust: 100%;
  -ms-overflow-style: scrollbar;
  -webkit-tap-highlight-color: rgba(0, 0, 0, 0); }
@-ms-viewport {
  width: device-width; }
#conversejs article, #conversejs aside, #conversejs dialog, #conversejs figcaption, #conversejs figure, #conversejs footer, #conversejs header, #conversejs hgroup, #conversejs main, #conversejs nav, #conversejs section {
  display: block; }
#conversejs body {
  margin: 0;
  font-family: -apple-system, BlinkMacSystemFont, "Segoe UI", Roboto, "Helvetica Neue", Arial, sans-serif, "Apple Color Emoji", "Segoe UI Emoji", "Segoe UI Symbol";
  font-size: 1rem;
  font-weight: 400;
  line-height: 1.5;
  color: #212529;
  text-align: left;
  background-color: #fff; }
#conversejs [tabindex="-1"]:focus {
  outline: 0 !important; }
#conversejs hr {
  box-sizing: content-box;
  height: 0;
  overflow: visible; }
#conversejs h1, #conversejs h2, #conversejs h3, #conversejs h4, #conversejs h5, #conversejs h6 {
  margin-top: 0;
  margin-bottom: 0.5rem; }
#conversejs p {
  margin-top: 0;
  margin-bottom: 1rem; }
#conversejs abbr[title],
#conversejs abbr[data-original-title] {
  text-decoration: underline;
  text-decoration: underline dotted;
  cursor: help;
  border-bottom: 0; }
#conversejs address {
  margin-bottom: 1rem;
  font-style: normal;
  line-height: inherit; }
#conversejs ol,
#conversejs ul,
#conversejs dl {
  margin-top: 0;
  margin-bottom: 1rem; }
#conversejs ol ol,
#conversejs ul ul,
#conversejs ol ul,
#conversejs ul ol {
  margin-bottom: 0; }
#conversejs dt {
  font-weight: 700; }
#conversejs dd {
  margin-bottom: .5rem;
  margin-left: 0; }
#conversejs blockquote {
  margin: 0 0 1rem; }
#conversejs dfn {
  font-style: italic; }
#conversejs b,
#conversejs strong {
  font-weight: bolder; }
#conversejs small {
  font-size: 80%; }
#conversejs sub,
#conversejs sup {
  position: relative;
  font-size: 75%;
  line-height: 0;
  vertical-align: baseline; }
#conversejs sub {
  bottom: -.25em; }
#conversejs sup {
  top: -.5em; }
#conversejs a {
  color: #578EA9;
  text-decoration: none;
  background-color: transparent;
  -webkit-text-decoration-skip: objects; }
  #conversejs a:hover {
    color: #3d6477;
    text-decoration: underline; }
#conversejs a:not([href]):not([tabindex]) {
  color: inherit;
  text-decoration: none; }
  #conversejs a:not([href]):not([tabindex]):hover, #conversejs a:not([href]):not([tabindex]):focus {
    color: inherit;
    text-decoration: none; }
  #conversejs a:not([href]):not([tabindex]):focus {
    outline: 0; }
#conversejs pre,
#conversejs code,
#conversejs kbd,
#conversejs samp {
  font-family: monospace, monospace;
  font-size: 1em; }
#conversejs pre {
  margin-top: 0;
  margin-bottom: 1rem;
  overflow: auto;
  -ms-overflow-style: scrollbar; }
#conversejs figure {
  margin: 0 0 1rem; }
#conversejs img {
  vertical-align: middle;
  border-style: none; }
#conversejs svg:not(:root) {
  overflow: hidden; }
#conversejs table {
  border-collapse: collapse; }
#conversejs caption {
  padding-top: 0.75rem;
  padding-bottom: 0.75rem;
  color: #6c757d;
  text-align: left;
  caption-side: bottom; }
#conversejs th {
  text-align: inherit; }
#conversejs label {
  display: inline-block;
  margin-bottom: .5rem; }
#conversejs button {
  border-radius: 0; }
#conversejs button:focus {
  outline: 1px dotted;
  outline: 5px auto -webkit-focus-ring-color; }
#conversejs input,
#conversejs button,
#conversejs select,
#conversejs optgroup,
#conversejs textarea {
  margin: 0;
  font-family: inherit;
  font-size: inherit;
  line-height: inherit; }
#conversejs button,
#conversejs input {
  overflow: visible; }
#conversejs button,
#conversejs select {
  text-transform: none; }
#conversejs button,
#conversejs html [type="button"],
#conversejs [type="reset"],
#conversejs [type="submit"] {
  -webkit-appearance: button; }
#conversejs button::-moz-focus-inner,
#conversejs [type="button"]::-moz-focus-inner,
#conversejs [type="reset"]::-moz-focus-inner,
#conversejs [type="submit"]::-moz-focus-inner {
  padding: 0;
  border-style: none; }
#conversejs input[type="radio"],
#conversejs input[type="checkbox"] {
  box-sizing: border-box;
  padding: 0; }
#conversejs input[type="date"],
#conversejs input[type="time"],
#conversejs input[type="datetime-local"],
#conversejs input[type="month"] {
  -webkit-appearance: listbox; }
#conversejs textarea {
  overflow: auto;
  resize: vertical; }
#conversejs fieldset {
  min-width: 0;
  padding: 0;
  margin: 0;
  border: 0; }
#conversejs legend {
  display: block;
  width: 100%;
  max-width: 100%;
  padding: 0;
  margin-bottom: .5rem;
  font-size: 1.5rem;
  line-height: inherit;
  color: inherit;
  white-space: normal; }
#conversejs progress {
  vertical-align: baseline; }
#conversejs [type="number"]::-webkit-inner-spin-button,
#conversejs [type="number"]::-webkit-outer-spin-button {
  height: auto; }
#conversejs [type="search"] {
  outline-offset: -2px;
  -webkit-appearance: none; }
#conversejs [type="search"]::-webkit-search-cancel-button,
#conversejs [type="search"]::-webkit-search-decoration {
  -webkit-appearance: none; }
#conversejs ::-webkit-file-upload-button {
  font: inherit;
  -webkit-appearance: button; }
#conversejs output {
  display: inline-block; }
#conversejs summary {
  display: list-item;
  cursor: pointer; }
#conversejs template {
  display: none; }
#conversejs [hidden] {
  display: none !important; }
#conversejs h1, #conversejs h2, #conversejs h3, #conversejs h4, #conversejs h5, #conversejs h6,
#conversejs .h1, #conversejs .h2, #conversejs .h3, #conversejs .h4, #conversejs .h5, #conversejs .h6 {
  margin-bottom: 0.5rem;
  font-family: inherit;
  font-weight: 500;
  line-height: 1.2;
  color: inherit; }
#conversejs h1, #conversejs .h1 {
  font-size: 2.5rem; }
#conversejs h2, #conversejs .h2 {
  font-size: 2rem; }
#conversejs h3, #conversejs .h3 {
  font-size: 1.75rem; }
#conversejs h4, #conversejs .h4 {
  font-size: 1.5rem; }
#conversejs h5, #conversejs .h5 {
  font-size: 1.25rem; }
#conversejs h6, #conversejs .h6 {
  font-size: 1rem; }
#conversejs .lead {
  font-size: 1.25rem;
  font-weight: 300; }
#conversejs .display-1 {
  font-size: 6rem;
  font-weight: 300;
  line-height: 1.2; }
#conversejs .display-2 {
  font-size: 5.5rem;
  font-weight: 300;
  line-height: 1.2; }
#conversejs .display-3 {
  font-size: 4.5rem;
  font-weight: 300;
  line-height: 1.2; }
#conversejs .display-4 {
  font-size: 3.5rem;
  font-weight: 300;
  line-height: 1.2; }
#conversejs hr {
  margin-top: 1rem;
  margin-bottom: 1rem;
  border: 0;
  border-top: 1px solid rgba(0, 0, 0, 0.1); }
#conversejs small,
#conversejs .small {
  font-size: 80%;
  font-weight: 400; }
#conversejs mark,
#conversejs .mark {
  padding: 0.2em;
  background-color: #fcf8e3; }
#conversejs .list-unstyled {
  padding-left: 0;
  list-style: none; }
#conversejs .list-inline {
  padding-left: 0;
  list-style: none; }
#conversejs .list-inline-item {
  display: inline-block; }
  #conversejs .list-inline-item:not(:last-child) {
    margin-right: 0.5rem; }
#conversejs .initialism {
  font-size: 90%;
  text-transform: uppercase; }
#conversejs .blockquote {
  margin-bottom: 1rem;
  font-size: 1.25rem; }
#conversejs .blockquote-footer {
  display: block;
  font-size: 80%;
  color: #6c757d; }
  #conversejs .blockquote-footer::before {
    content: "\2014 \00A0"; }
#conversejs .img-fluid {
  max-width: 100%;
  height: auto; }
#conversejs .img-thumbnail {
  padding: 0.25rem;
  background-color: #fff;
  border: 1px solid #dee2e6;
  border-radius: 0.25rem;
  max-width: 100%;
  height: auto; }
#conversejs .figure {
  display: inline-block; }
#conversejs .figure-img {
  margin-bottom: 0.5rem;
  line-height: 1; }
#conversejs .figure-caption {
  font-size: 90%;
  color: #6c757d; }
#conversejs .container {
  width: 100%;
  padding-right: 15px;
  padding-left: 15px;
  margin-right: auto;
  margin-left: auto; }
  @media (min-width: 576px) {
    #conversejs .container {
      max-width: 540px; } }
  @media (min-width: 768px) {
    #conversejs .container {
      max-width: 720px; } }
  @media (min-width: 992px) {
    #conversejs .container {
      max-width: 960px; } }
  @media (min-width: 1200px) {
    #conversejs .container {
      max-width: 1140px; } }
#conversejs .container-fluid {
  width: 100%;
  padding-right: 15px;
  padding-left: 15px;
  margin-right: auto;
  margin-left: auto; }
#conversejs .row {
  display: flex;
  flex-wrap: wrap;
  margin-right: -15px;
  margin-left: -15px; }
#conversejs .no-gutters {
  margin-right: 0;
  margin-left: 0; }
  #conversejs .no-gutters > .col,
  #conversejs .no-gutters > [class*="col-"] {
    padding-right: 0;
    padding-left: 0; }
#conversejs .col-1, #conversejs .col-2, #conversejs .col-3, #conversejs .col-4, #conversejs .col-5, #conversejs .col-6, #conversejs .col-7, #conversejs .col-8, #conversejs .col-9, #conversejs .col-10, #conversejs .col-11, #conversejs .col-12, #conversejs .col,
#conversejs .col-auto, #conversejs .col-sm-1, #conversejs .col-sm-2, #conversejs .col-sm-3, #conversejs .col-sm-4, #conversejs .col-sm-5, #conversejs .col-sm-6, #conversejs .col-sm-7, #conversejs .col-sm-8, #conversejs .col-sm-9, #conversejs .col-sm-10, #conversejs .col-sm-11, #conversejs .col-sm-12, #conversejs .col-sm,
#conversejs .col-sm-auto, #conversejs .col-md-1, #conversejs .col-md-2, #conversejs .col-md-3, #conversejs .col-md-4, #conversejs .col-md-5, #conversejs .col-md-6, #conversejs .col-md-7, #conversejs .col-md-8, #conversejs .col-md-9, #conversejs .col-md-10, #conversejs .col-md-11, #conversejs .col-md-12, #conversejs .col-md,
#conversejs .col-md-auto, #conversejs .col-lg-1, #conversejs .col-lg-2, #conversejs .col-lg-3, #conversejs .col-lg-4, #conversejs .col-lg-5, #conversejs .col-lg-6, #conversejs .col-lg-7, #conversejs .col-lg-8, #conversejs .col-lg-9, #conversejs .col-lg-10, #conversejs .col-lg-11, #conversejs .col-lg-12, #conversejs .col-lg,
#conversejs .col-lg-auto, #conversejs .col-xl-1, #conversejs .col-xl-2, #conversejs .col-xl-3, #conversejs .col-xl-4, #conversejs .col-xl-5, #conversejs .col-xl-6, #conversejs .col-xl-7, #conversejs .col-xl-8, #conversejs .col-xl-9, #conversejs .col-xl-10, #conversejs .col-xl-11, #conversejs .col-xl-12, #conversejs .col-xl,
#conversejs .col-xl-auto {
  position: relative;
  width: 100%;
  min-height: 1px;
  padding-right: 15px;
  padding-left: 15px; }
#conversejs .col {
  flex-basis: 0;
  flex-grow: 1;
  max-width: 100%; }
#conversejs .col-auto {
  flex: 0 0 auto;
  width: auto;
  max-width: none; }
#conversejs .col-1 {
  flex: 0 0 8.3333333333%;
  max-width: 8.3333333333%; }
#conversejs .col-2 {
  flex: 0 0 16.6666666667%;
  max-width: 16.6666666667%; }
#conversejs .col-3 {
  flex: 0 0 25%;
  max-width: 25%; }
#conversejs .col-4 {
  flex: 0 0 33.3333333333%;
  max-width: 33.3333333333%; }
#conversejs .col-5 {
  flex: 0 0 41.6666666667%;
  max-width: 41.6666666667%; }
#conversejs .col-6 {
  flex: 0 0 50%;
  max-width: 50%; }
#conversejs .col-7 {
  flex: 0 0 58.3333333333%;
  max-width: 58.3333333333%; }
#conversejs .col-8 {
  flex: 0 0 66.6666666667%;
  max-width: 66.6666666667%; }
#conversejs .col-9 {
  flex: 0 0 75%;
  max-width: 75%; }
#conversejs .col-10 {
  flex: 0 0 83.3333333333%;
  max-width: 83.3333333333%; }
#conversejs .col-11 {
  flex: 0 0 91.6666666667%;
  max-width: 91.6666666667%; }
#conversejs .col-12 {
  flex: 0 0 100%;
  max-width: 100%; }
#conversejs .order-first {
  order: -1; }
#conversejs .order-last {
  order: 13; }
#conversejs .order-0 {
  order: 0; }
#conversejs .order-1 {
  order: 1; }
#conversejs .order-2 {
  order: 2; }
#conversejs .order-3 {
  order: 3; }
#conversejs .order-4 {
  order: 4; }
#conversejs .order-5 {
  order: 5; }
#conversejs .order-6 {
  order: 6; }
#conversejs .order-7 {
  order: 7; }
#conversejs .order-8 {
  order: 8; }
#conversejs .order-9 {
  order: 9; }
#conversejs .order-10 {
  order: 10; }
#conversejs .order-11 {
  order: 11; }
#conversejs .order-12 {
  order: 12; }
#conversejs .offset-1 {
  margin-left: 8.3333333333%; }
#conversejs .offset-2 {
  margin-left: 16.6666666667%; }
#conversejs .offset-3 {
  margin-left: 25%; }
#conversejs .offset-4 {
  margin-left: 33.3333333333%; }
#conversejs .offset-5 {
  margin-left: 41.6666666667%; }
#conversejs .offset-6 {
  margin-left: 50%; }
#conversejs .offset-7 {
  margin-left: 58.3333333333%; }
#conversejs .offset-8 {
  margin-left: 66.6666666667%; }
#conversejs .offset-9 {
  margin-left: 75%; }
#conversejs .offset-10 {
  margin-left: 83.3333333333%; }
#conversejs .offset-11 {
  margin-left: 91.6666666667%; }
@media (min-width: 576px) {
  #conversejs .col-sm {
    flex-basis: 0;
    flex-grow: 1;
    max-width: 100%; }
  #conversejs .col-sm-auto {
    flex: 0 0 auto;
    width: auto;
    max-width: none; }
  #conversejs .col-sm-1 {
    flex: 0 0 8.3333333333%;
    max-width: 8.3333333333%; }
  #conversejs .col-sm-2 {
    flex: 0 0 16.6666666667%;
    max-width: 16.6666666667%; }
  #conversejs .col-sm-3 {
    flex: 0 0 25%;
    max-width: 25%; }
  #conversejs .col-sm-4 {
    flex: 0 0 33.3333333333%;
    max-width: 33.3333333333%; }
  #conversejs .col-sm-5 {
    flex: 0 0 41.6666666667%;
    max-width: 41.6666666667%; }
  #conversejs .col-sm-6 {
    flex: 0 0 50%;
    max-width: 50%; }
  #conversejs .col-sm-7 {
    flex: 0 0 58.3333333333%;
    max-width: 58.3333333333%; }
  #conversejs .col-sm-8 {
    flex: 0 0 66.6666666667%;
    max-width: 66.6666666667%; }
  #conversejs .col-sm-9 {
    flex: 0 0 75%;
    max-width: 75%; }
  #conversejs .col-sm-10 {
    flex: 0 0 83.3333333333%;
    max-width: 83.3333333333%; }
  #conversejs .col-sm-11 {
    flex: 0 0 91.6666666667%;
    max-width: 91.6666666667%; }
  #conversejs .col-sm-12 {
    flex: 0 0 100%;
    max-width: 100%; }
  #conversejs .order-sm-first {
    order: -1; }
  #conversejs .order-sm-last {
    order: 13; }
  #conversejs .order-sm-0 {
    order: 0; }
  #conversejs .order-sm-1 {
    order: 1; }
  #conversejs .order-sm-2 {
    order: 2; }
  #conversejs .order-sm-3 {
    order: 3; }
  #conversejs .order-sm-4 {
    order: 4; }
  #conversejs .order-sm-5 {
    order: 5; }
  #conversejs .order-sm-6 {
    order: 6; }
  #conversejs .order-sm-7 {
    order: 7; }
  #conversejs .order-sm-8 {
    order: 8; }
  #conversejs .order-sm-9 {
    order: 9; }
  #conversejs .order-sm-10 {
    order: 10; }
  #conversejs .order-sm-11 {
    order: 11; }
  #conversejs .order-sm-12 {
    order: 12; }
  #conversejs .offset-sm-0 {
    margin-left: 0; }
  #conversejs .offset-sm-1 {
    margin-left: 8.3333333333%; }
  #conversejs .offset-sm-2 {
    margin-left: 16.6666666667%; }
  #conversejs .offset-sm-3 {
    margin-left: 25%; }
  #conversejs .offset-sm-4 {
    margin-left: 33.3333333333%; }
  #conversejs .offset-sm-5 {
    margin-left: 41.6666666667%; }
  #conversejs .offset-sm-6 {
    margin-left: 50%; }
  #conversejs .offset-sm-7 {
    margin-left: 58.3333333333%; }
  #conversejs .offset-sm-8 {
    margin-left: 66.6666666667%; }
  #conversejs .offset-sm-9 {
    margin-left: 75%; }
  #conversejs .offset-sm-10 {
    margin-left: 83.3333333333%; }
  #conversejs .offset-sm-11 {
    margin-left: 91.6666666667%; } }
@media (min-width: 768px) {
  #conversejs .col-md {
    flex-basis: 0;
    flex-grow: 1;
    max-width: 100%; }
  #conversejs .col-md-auto {
    flex: 0 0 auto;
    width: auto;
    max-width: none; }
  #conversejs .col-md-1 {
    flex: 0 0 8.3333333333%;
    max-width: 8.3333333333%; }
  #conversejs .col-md-2 {
    flex: 0 0 16.6666666667%;
    max-width: 16.6666666667%; }
  #conversejs .col-md-3 {
    flex: 0 0 25%;
    max-width: 25%; }
  #conversejs .col-md-4 {
    flex: 0 0 33.3333333333%;
    max-width: 33.3333333333%; }
  #conversejs .col-md-5 {
    flex: 0 0 41.6666666667%;
    max-width: 41.6666666667%; }
  #conversejs .col-md-6 {
    flex: 0 0 50%;
    max-width: 50%; }
  #conversejs .col-md-7 {
    flex: 0 0 58.3333333333%;
    max-width: 58.3333333333%; }
  #conversejs .col-md-8 {
    flex: 0 0 66.6666666667%;
    max-width: 66.6666666667%; }
  #conversejs .col-md-9 {
    flex: 0 0 75%;
    max-width: 75%; }
  #conversejs .col-md-10 {
    flex: 0 0 83.3333333333%;
    max-width: 83.3333333333%; }
  #conversejs .col-md-11 {
    flex: 0 0 91.6666666667%;
    max-width: 91.6666666667%; }
  #conversejs .col-md-12 {
    flex: 0 0 100%;
    max-width: 100%; }
  #conversejs .order-md-first {
    order: -1; }
  #conversejs .order-md-last {
    order: 13; }
  #conversejs .order-md-0 {
    order: 0; }
  #conversejs .order-md-1 {
    order: 1; }
  #conversejs .order-md-2 {
    order: 2; }
  #conversejs .order-md-3 {
    order: 3; }
  #conversejs .order-md-4 {
    order: 4; }
  #conversejs .order-md-5 {
    order: 5; }
  #conversejs .order-md-6 {
    order: 6; }
  #conversejs .order-md-7 {
    order: 7; }
  #conversejs .order-md-8 {
    order: 8; }
  #conversejs .order-md-9 {
    order: 9; }
  #conversejs .order-md-10 {
    order: 10; }
  #conversejs .order-md-11 {
    order: 11; }
  #conversejs .order-md-12 {
    order: 12; }
  #conversejs .offset-md-0 {
    margin-left: 0; }
  #conversejs .offset-md-1 {
    margin-left: 8.3333333333%; }
  #conversejs .offset-md-2 {
    margin-left: 16.6666666667%; }
  #conversejs .offset-md-3 {
    margin-left: 25%; }
  #conversejs .offset-md-4 {
    margin-left: 33.3333333333%; }
  #conversejs .offset-md-5 {
    margin-left: 41.6666666667%; }
  #conversejs .offset-md-6 {
    margin-left: 50%; }
  #conversejs .offset-md-7 {
    margin-left: 58.3333333333%; }
  #conversejs .offset-md-8 {
    margin-left: 66.6666666667%; }
  #conversejs .offset-md-9 {
    margin-left: 75%; }
  #conversejs .offset-md-10 {
    margin-left: 83.3333333333%; }
  #conversejs .offset-md-11 {
    margin-left: 91.6666666667%; } }
@media (min-width: 992px) {
  #conversejs .col-lg {
    flex-basis: 0;
    flex-grow: 1;
    max-width: 100%; }
  #conversejs .col-lg-auto {
    flex: 0 0 auto;
    width: auto;
    max-width: none; }
  #conversejs .col-lg-1 {
    flex: 0 0 8.3333333333%;
    max-width: 8.3333333333%; }
  #conversejs .col-lg-2 {
    flex: 0 0 16.6666666667%;
    max-width: 16.6666666667%; }
  #conversejs .col-lg-3 {
    flex: 0 0 25%;
    max-width: 25%; }
  #conversejs .col-lg-4 {
    flex: 0 0 33.3333333333%;
    max-width: 33.3333333333%; }
  #conversejs .col-lg-5 {
    flex: 0 0 41.6666666667%;
    max-width: 41.6666666667%; }
  #conversejs .col-lg-6 {
    flex: 0 0 50%;
    max-width: 50%; }
  #conversejs .col-lg-7 {
    flex: 0 0 58.3333333333%;
    max-width: 58.3333333333%; }
  #conversejs .col-lg-8 {
    flex: 0 0 66.6666666667%;
    max-width: 66.6666666667%; }
  #conversejs .col-lg-9 {
    flex: 0 0 75%;
    max-width: 75%; }
  #conversejs .col-lg-10 {
    flex: 0 0 83.3333333333%;
    max-width: 83.3333333333%; }
  #conversejs .col-lg-11 {
    flex: 0 0 91.6666666667%;
    max-width: 91.6666666667%; }
  #conversejs .col-lg-12 {
    flex: 0 0 100%;
    max-width: 100%; }
  #conversejs .order-lg-first {
    order: -1; }
  #conversejs .order-lg-last {
    order: 13; }
  #conversejs .order-lg-0 {
    order: 0; }
  #conversejs .order-lg-1 {
    order: 1; }
  #conversejs .order-lg-2 {
    order: 2; }
  #conversejs .order-lg-3 {
    order: 3; }
  #conversejs .order-lg-4 {
    order: 4; }
  #conversejs .order-lg-5 {
    order: 5; }
  #conversejs .order-lg-6 {
    order: 6; }
  #conversejs .order-lg-7 {
    order: 7; }
  #conversejs .order-lg-8 {
    order: 8; }
  #conversejs .order-lg-9 {
    order: 9; }
  #conversejs .order-lg-10 {
    order: 10; }
  #conversejs .order-lg-11 {
    order: 11; }
  #conversejs .order-lg-12 {
    order: 12; }
  #conversejs .offset-lg-0 {
    margin-left: 0; }
  #conversejs .offset-lg-1 {
    margin-left: 8.3333333333%; }
  #conversejs .offset-lg-2 {
    margin-left: 16.6666666667%; }
  #conversejs .offset-lg-3 {
    margin-left: 25%; }
  #conversejs .offset-lg-4 {
    margin-left: 33.3333333333%; }
  #conversejs .offset-lg-5 {
    margin-left: 41.6666666667%; }
  #conversejs .offset-lg-6 {
    margin-left: 50%; }
  #conversejs .offset-lg-7 {
    margin-left: 58.3333333333%; }
  #conversejs .offset-lg-8 {
    margin-left: 66.6666666667%; }
  #conversejs .offset-lg-9 {
    margin-left: 75%; }
  #conversejs .offset-lg-10 {
    margin-left: 83.3333333333%; }
  #conversejs .offset-lg-11 {
    margin-left: 91.6666666667%; } }
@media (min-width: 1200px) {
  #conversejs .col-xl {
    flex-basis: 0;
    flex-grow: 1;
    max-width: 100%; }
  #conversejs .col-xl-auto {
    flex: 0 0 auto;
    width: auto;
    max-width: none; }
  #conversejs .col-xl-1 {
    flex: 0 0 8.3333333333%;
    max-width: 8.3333333333%; }
  #conversejs .col-xl-2 {
    flex: 0 0 16.6666666667%;
    max-width: 16.6666666667%; }
  #conversejs .col-xl-3 {
    flex: 0 0 25%;
    max-width: 25%; }
  #conversejs .col-xl-4 {
    flex: 0 0 33.3333333333%;
    max-width: 33.3333333333%; }
  #conversejs .col-xl-5 {
    flex: 0 0 41.6666666667%;
    max-width: 41.6666666667%; }
  #conversejs .col-xl-6 {
    flex: 0 0 50%;
    max-width: 50%; }
  #conversejs .col-xl-7 {
    flex: 0 0 58.3333333333%;
    max-width: 58.3333333333%; }
  #conversejs .col-xl-8 {
    flex: 0 0 66.6666666667%;
    max-width: 66.6666666667%; }
  #conversejs .col-xl-9 {
    flex: 0 0 75%;
    max-width: 75%; }
  #conversejs .col-xl-10 {
    flex: 0 0 83.3333333333%;
    max-width: 83.3333333333%; }
  #conversejs .col-xl-11 {
    flex: 0 0 91.6666666667%;
    max-width: 91.6666666667%; }
  #conversejs .col-xl-12 {
    flex: 0 0 100%;
    max-width: 100%; }
  #conversejs .order-xl-first {
    order: -1; }
  #conversejs .order-xl-last {
    order: 13; }
  #conversejs .order-xl-0 {
    order: 0; }
  #conversejs .order-xl-1 {
    order: 1; }
  #conversejs .order-xl-2 {
    order: 2; }
  #conversejs .order-xl-3 {
    order: 3; }
  #conversejs .order-xl-4 {
    order: 4; }
  #conversejs .order-xl-5 {
    order: 5; }
  #conversejs .order-xl-6 {
    order: 6; }
  #conversejs .order-xl-7 {
    order: 7; }
  #conversejs .order-xl-8 {
    order: 8; }
  #conversejs .order-xl-9 {
    order: 9; }
  #conversejs .order-xl-10 {
    order: 10; }
  #conversejs .order-xl-11 {
    order: 11; }
  #conversejs .order-xl-12 {
    order: 12; }
  #conversejs .offset-xl-0 {
    margin-left: 0; }
  #conversejs .offset-xl-1 {
    margin-left: 8.3333333333%; }
  #conversejs .offset-xl-2 {
    margin-left: 16.6666666667%; }
  #conversejs .offset-xl-3 {
    margin-left: 25%; }
  #conversejs .offset-xl-4 {
    margin-left: 33.3333333333%; }
  #conversejs .offset-xl-5 {
    margin-left: 41.6666666667%; }
  #conversejs .offset-xl-6 {
    margin-left: 50%; }
  #conversejs .offset-xl-7 {
    margin-left: 58.3333333333%; }
  #conversejs .offset-xl-8 {
    margin-left: 66.6666666667%; }
  #conversejs .offset-xl-9 {
    margin-left: 75%; }
  #conversejs .offset-xl-10 {
    margin-left: 83.3333333333%; }
  #conversejs .offset-xl-11 {
    margin-left: 91.6666666667%; } }
#conversejs .form-control {
  display: block;
  width: 100%;
  padding: 0.375rem 0.75rem;
  font-size: 1rem;
  line-height: 1.5;
  color: #495057;
  background-color: #fff;
  background-clip: padding-box;
  border: 1px solid #ced4da;
  border-radius: 0.25rem;
  transition: border-color 0.15s ease-in-out, box-shadow 0.15s ease-in-out; }
  #conversejs .form-control::-ms-expand {
    background-color: transparent;
    border: 0; }
  #conversejs .form-control:focus {
    color: #1A9707;
    background-color: #fff;
    border-color: #7db3cd;
    outline: 0;
    box-shadow: 0 0 0 0.2rem rgba(56, 117, 146, 0.25); }
  #conversejs .form-control::placeholder {
    color: #6c757d;
    opacity: 1; }
  #conversejs .form-control:disabled, #conversejs .form-control[readonly] {
    background-color: #e9ecef;
    opacity: 1; }
#conversejs select.form-control:not([size]):not([multiple]) {
  height: calc(2.25rem + 2px); }
#conversejs select.form-control:focus::-ms-value {
  color: #495057;
  background-color: #fff; }
#conversejs .form-control-file,
#conversejs .form-control-range {
  display: block;
  width: 100%; }
#conversejs .col-form-label {
  padding-top: calc(0.375rem + 1px);
  padding-bottom: calc(0.375rem + 1px);
  margin-bottom: 0;
  font-size: inherit;
  line-height: 1.5; }
#conversejs .col-form-label-lg {
  padding-top: calc(0.5rem + 1px);
  padding-bottom: calc(0.5rem + 1px);
  font-size: 1.25rem;
  line-height: 1.5; }
#conversejs .col-form-label-sm {
  padding-top: calc(0.25rem + 1px);
  padding-bottom: calc(0.25rem + 1px);
  font-size: 0.875rem;
  line-height: 1.5; }
#conversejs .form-control-plaintext {
  display: block;
  width: 100%;
  padding-top: 0.375rem;
  padding-bottom: 0.375rem;
  margin-bottom: 0;
  line-height: 1.5;
  background-color: transparent;
  border: solid transparent;
  border-width: 1px 0; }
  #conversejs .form-control-plaintext.form-control-sm, #conversejs .input-group-sm > .form-control-plaintext.form-control,
  #conversejs .input-group-sm > .input-group-prepend > .form-control-plaintext.input-group-text,
  #conversejs .input-group-sm > .input-group-append > .form-control-plaintext.input-group-text,
  #conversejs .input-group-sm > .input-group-prepend > .form-control-plaintext.btn,
  #conversejs .input-group-sm > .input-group-append > .form-control-plaintext.btn, #conversejs .form-control-plaintext.form-control-lg, #conversejs .input-group-lg > .form-control-plaintext.form-control,
  #conversejs .input-group-lg > .input-group-prepend > .form-control-plaintext.input-group-text,
  #conversejs .input-group-lg > .input-group-append > .form-control-plaintext.input-group-text,
  #conversejs .input-group-lg > .input-group-prepend > .form-control-plaintext.btn,
  #conversejs .input-group-lg > .input-group-append > .form-control-plaintext.btn {
    padding-right: 0;
    padding-left: 0; }
#conversejs .form-control-sm, #conversejs .input-group-sm > .form-control,
#conversejs .input-group-sm > .input-group-prepend > .input-group-text,
#conversejs .input-group-sm > .input-group-append > .input-group-text,
#conversejs .input-group-sm > .input-group-prepend > .btn,
#conversejs .input-group-sm > .input-group-append > .btn {
  padding: 0.25rem 0.5rem;
  font-size: 0.875rem;
  line-height: 1.5;
  border-radius: 0.2rem; }
#conversejs select.form-control-sm:not([size]):not([multiple]), #conversejs .input-group-sm > select.form-control:not([size]):not([multiple]),
#conversejs .input-group-sm > .input-group-prepend > select.input-group-text:not([size]):not([multiple]),
#conversejs .input-group-sm > .input-group-append > select.input-group-text:not([size]):not([multiple]),
#conversejs .input-group-sm > .input-group-prepend > select.btn:not([size]):not([multiple]),
#conversejs .input-group-sm > .input-group-append > select.btn:not([size]):not([multiple]) {
  height: calc(1.8125rem + 2px); }
#conversejs .form-control-lg, #conversejs .input-group-lg > .form-control,
#conversejs .input-group-lg > .input-group-prepend > .input-group-text,
#conversejs .input-group-lg > .input-group-append > .input-group-text,
#conversejs .input-group-lg > .input-group-prepend > .btn,
#conversejs .input-group-lg > .input-group-append > .btn {
  padding: 0.5rem 1rem;
  font-size: 1.25rem;
  line-height: 1.5;
  border-radius: 0.3rem; }
#conversejs select.form-control-lg:not([size]):not([multiple]), #conversejs .input-group-lg > select.form-control:not([size]):not([multiple]),
#conversejs .input-group-lg > .input-group-prepend > select.input-group-text:not([size]):not([multiple]),
#conversejs .input-group-lg > .input-group-append > select.input-group-text:not([size]):not([multiple]),
#conversejs .input-group-lg > .input-group-prepend > select.btn:not([size]):not([multiple]),
#conversejs .input-group-lg > .input-group-append > select.btn:not([size]):not([multiple]) {
  height: calc(2.875rem + 2px); }
#conversejs .form-group {
  margin-bottom: 1rem; }
#conversejs .form-text {
  display: block;
  margin-top: 0.25rem; }
#conversejs .form-row {
  display: flex;
  flex-wrap: wrap;
  margin-right: -5px;
  margin-left: -5px; }
  #conversejs .form-row > .col,
  #conversejs .form-row > [class*="col-"] {
    padding-right: 5px;
    padding-left: 5px; }
#conversejs .form-check {
  position: relative;
  display: block;
  padding-left: 1.25rem; }
#conversejs .form-check-input {
  position: absolute;
  margin-top: 0.3rem;
  margin-left: -1.25rem; }
  #conversejs .form-check-input:disabled ~ .form-check-label {
    color: #6c757d; }
#conversejs .form-check-label {
  margin-bottom: 0; }
#conversejs .form-check-inline {
  display: inline-flex;
  align-items: center;
  padding-left: 0;
  margin-right: 0.75rem; }
  #conversejs .form-check-inline .form-check-input {
    position: static;
    margin-top: 0;
    margin-right: 0.3125rem;
    margin-left: 0; }
#conversejs .valid-feedback {
  display: none;
  width: 100%;
  margin-top: 0.25rem;
  font-size: 80%;
  color: #3AA569; }
#conversejs .valid-tooltip {
  position: absolute;
  top: 100%;
  z-index: 5;
  display: none;
  max-width: 100%;
  padding: .5rem;
  margin-top: .1rem;
  font-size: .875rem;
  line-height: 1;
  color: #fff;
  background-color: rgba(58, 165, 105, 0.8);
  border-radius: .2rem; }
.was-validated #conversejs .form-control:valid, #conversejs .form-control.is-valid,
.was-validated #conversejs .custom-select:valid,
#conversejs .custom-select.is-valid {
  border-color: #3AA569; }
  .was-validated #conversejs .form-control:valid:focus, #conversejs .form-control.is-valid:focus,
  .was-validated #conversejs .custom-select:valid:focus,
  #conversejs .custom-select.is-valid:focus {
    border-color: #3AA569;
    box-shadow: 0 0 0 0.2rem rgba(58, 165, 105, 0.25); }
  .was-validated #conversejs .form-control:valid ~ .valid-feedback,
  .was-validated #conversejs .form-control:valid ~ .valid-tooltip, #conversejs .form-control.is-valid ~ .valid-feedback,
  #conversejs .form-control.is-valid ~ .valid-tooltip,
  .was-validated #conversejs .custom-select:valid ~ .valid-feedback,
  .was-validated #conversejs .custom-select:valid ~ .valid-tooltip,
  #conversejs .custom-select.is-valid ~ .valid-feedback,
  #conversejs .custom-select.is-valid ~ .valid-tooltip {
    display: block; }
.was-validated #conversejs .form-check-input:valid ~ .form-check-label, #conversejs .form-check-input.is-valid ~ .form-check-label {
  color: #3AA569; }
.was-validated #conversejs .form-check-input:valid ~ .valid-feedback,
.was-validated #conversejs .form-check-input:valid ~ .valid-tooltip, #conversejs .form-check-input.is-valid ~ .valid-feedback,
#conversejs .form-check-input.is-valid ~ .valid-tooltip {
  display: block; }
.was-validated #conversejs .custom-control-input:valid ~ .custom-control-label, #conversejs .custom-control-input.is-valid ~ .custom-control-label {
  color: #3AA569; }
  .was-validated #conversejs .custom-control-input:valid ~ .custom-control-label::before, #conversejs .custom-control-input.is-valid ~ .custom-control-label::before {
    background-color: #89d6ab; }
.was-validated #conversejs .custom-control-input:valid ~ .valid-feedback,
.was-validated #conversejs .custom-control-input:valid ~ .valid-tooltip, #conversejs .custom-control-input.is-valid ~ .valid-feedback,
#conversejs .custom-control-input.is-valid ~ .valid-tooltip {
  display: block; }
.was-validated #conversejs .custom-control-input:valid:checked ~ .custom-control-label::before, #conversejs .custom-control-input.is-valid:checked ~ .custom-control-label::before {
  background-color: #50c282; }
.was-validated #conversejs .custom-control-input:valid:focus ~ .custom-control-label::before, #conversejs .custom-control-input.is-valid:focus ~ .custom-control-label::before {
  box-shadow: 0 0 0 1px #fff, 0 0 0 0.2rem rgba(58, 165, 105, 0.25); }
.was-validated #conversejs .custom-file-input:valid ~ .custom-file-label, #conversejs .custom-file-input.is-valid ~ .custom-file-label {
  border-color: #3AA569; }
  .was-validated #conversejs .custom-file-input:valid ~ .custom-file-label::before, #conversejs .custom-file-input.is-valid ~ .custom-file-label::before {
    border-color: inherit; }
.was-validated #conversejs .custom-file-input:valid ~ .valid-feedback,
.was-validated #conversejs .custom-file-input:valid ~ .valid-tooltip, #conversejs .custom-file-input.is-valid ~ .valid-feedback,
#conversejs .custom-file-input.is-valid ~ .valid-tooltip {
  display: block; }
.was-validated #conversejs .custom-file-input:valid:focus ~ .custom-file-label, #conversejs .custom-file-input.is-valid:focus ~ .custom-file-label {
  box-shadow: 0 0 0 0.2rem rgba(58, 165, 105, 0.25); }
#conversejs .invalid-feedback {
  display: none;
  width: 100%;
  margin-top: 0.25rem;
  font-size: 80%;
  color: #E77051; }
#conversejs .invalid-tooltip {
  position: absolute;
  top: 100%;
  z-index: 5;
  display: none;
  max-width: 100%;
  padding: .5rem;
  margin-top: .1rem;
  font-size: .875rem;
  line-height: 1;
  color: #fff;
  background-color: rgba(231, 112, 81, 0.8);
  border-radius: .2rem; }
.was-validated #conversejs .form-control:invalid, #conversejs .form-control.is-invalid,
.was-validated #conversejs .custom-select:invalid,
#conversejs .custom-select.is-invalid {
  border-color: #E77051; }
  .was-validated #conversejs .form-control:invalid:focus, #conversejs .form-control.is-invalid:focus,
  .was-validated #conversejs .custom-select:invalid:focus,
  #conversejs .custom-select.is-invalid:focus {
    border-color: #E77051;
    box-shadow: 0 0 0 0.2rem rgba(231, 112, 81, 0.25); }
  .was-validated #conversejs .form-control:invalid ~ .invalid-feedback,
  .was-validated #conversejs .form-control:invalid ~ .invalid-tooltip, #conversejs .form-control.is-invalid ~ .invalid-feedback,
  #conversejs .form-control.is-invalid ~ .invalid-tooltip,
  .was-validated #conversejs .custom-select:invalid ~ .invalid-feedback,
  .was-validated #conversejs .custom-select:invalid ~ .invalid-tooltip,
  #conversejs .custom-select.is-invalid ~ .invalid-feedback,
  #conversejs .custom-select.is-invalid ~ .invalid-tooltip {
    display: block; }
.was-validated #conversejs .form-check-input:invalid ~ .form-check-label, #conversejs .form-check-input.is-invalid ~ .form-check-label {
  color: #E77051; }
.was-validated #conversejs .form-check-input:invalid ~ .invalid-feedback,
.was-validated #conversejs .form-check-input:invalid ~ .invalid-tooltip, #conversejs .form-check-input.is-invalid ~ .invalid-feedback,
#conversejs .form-check-input.is-invalid ~ .invalid-tooltip {
  display: block; }
.was-validated #conversejs .custom-control-input:invalid ~ .custom-control-label, #conversejs .custom-control-input.is-invalid ~ .custom-control-label {
  color: #E77051; }
  .was-validated #conversejs .custom-control-input:invalid ~ .custom-control-label::before, #conversejs .custom-control-input.is-invalid ~ .custom-control-label::before {
    background-color: #f6ccc1; }
.was-validated #conversejs .custom-control-input:invalid ~ .invalid-feedback,
.was-validated #conversejs .custom-control-input:invalid ~ .invalid-tooltip, #conversejs .custom-control-input.is-invalid ~ .invalid-feedback,
#conversejs .custom-control-input.is-invalid ~ .invalid-tooltip {
  display: block; }
.was-validated #conversejs .custom-control-input:invalid:checked ~ .custom-control-label::before, #conversejs .custom-control-input.is-invalid:checked ~ .custom-control-label::before {
  background-color: #ed957e; }
.was-validated #conversejs .custom-control-input:invalid:focus ~ .custom-control-label::before, #conversejs .custom-control-input.is-invalid:focus ~ .custom-control-label::before {
  box-shadow: 0 0 0 1px #fff, 0 0 0 0.2rem rgba(231, 112, 81, 0.25); }
.was-validated #conversejs .custom-file-input:invalid ~ .custom-file-label, #conversejs .custom-file-input.is-invalid ~ .custom-file-label {
  border-color: #E77051; }
  .was-validated #conversejs .custom-file-input:invalid ~ .custom-file-label::before, #conversejs .custom-file-input.is-invalid ~ .custom-file-label::before {
    border-color: inherit; }
.was-validated #conversejs .custom-file-input:invalid ~ .invalid-feedback,
.was-validated #conversejs .custom-file-input:invalid ~ .invalid-tooltip, #conversejs .custom-file-input.is-invalid ~ .invalid-feedback,
#conversejs .custom-file-input.is-invalid ~ .invalid-tooltip {
  display: block; }
.was-validated #conversejs .custom-file-input:invalid:focus ~ .custom-file-label, #conversejs .custom-file-input.is-invalid:focus ~ .custom-file-label {
  box-shadow: 0 0 0 0.2rem rgba(231, 112, 81, 0.25); }
#conversejs .form-inline {
  display: flex;
  flex-flow: row wrap;
  align-items: center; }
  #conversejs .form-inline .form-check {
    width: 100%; }
  @media (min-width: 576px) {
    #conversejs .form-inline label {
      display: flex;
      align-items: center;
      justify-content: center;
      margin-bottom: 0; }
    #conversejs .form-inline .form-group {
      display: flex;
      flex: 0 0 auto;
      flex-flow: row wrap;
      align-items: center;
      margin-bottom: 0; }
    #conversejs .form-inline .form-control {
      display: inline-block;
      width: auto;
      vertical-align: middle; }
    #conversejs .form-inline .form-control-plaintext {
      display: inline-block; }
    #conversejs .form-inline .input-group {
      width: auto; }
    #conversejs .form-inline .form-check {
      display: flex;
      align-items: center;
      justify-content: center;
      width: auto;
      padding-left: 0; }
    #conversejs .form-inline .form-check-input {
      position: relative;
      margin-top: 0;
      margin-right: 0.25rem;
      margin-left: 0; }
    #conversejs .form-inline .custom-control {
      align-items: center;
      justify-content: center; }
    #conversejs .form-inline .custom-control-label {
      margin-bottom: 0; } }
#conversejs .btn {
  display: inline-block;
  font-weight: 400;
  text-align: center;
  white-space: nowrap;
  vertical-align: middle;
  user-select: none;
  border: 1px solid transparent;
  padding: 0.375rem 0.75rem;
  font-size: 1rem;
  line-height: 1.5;
  border-radius: 0.25rem;
  transition: color 0.15s ease-in-out, background-color 0.15s ease-in-out, border-color 0.15s ease-in-out, box-shadow 0.15s ease-in-out; }
  #conversejs .btn:hover, #conversejs .btn:focus {
    text-decoration: none; }
  #conversejs .btn:focus, #conversejs .btn.focus {
    outline: 0;
    box-shadow: 0 0 0 0.2rem rgba(56, 117, 146, 0.25); }
  #conversejs .btn.disabled, #conversejs .btn:disabled {
    opacity: 0.65; }
  #conversejs .btn:not(:disabled):not(.disabled) {
    cursor: pointer; }
  #conversejs .btn:not(:disabled):not(.disabled):active, #conversejs .btn:not(:disabled):not(.disabled).active {
    background-image: none; }
#conversejs a.btn.disabled,
#conversejs fieldset:disabled a.btn {
  pointer-events: none; }
#conversejs .btn-primary {
  color: #fff;
  background-color: #387592;
  border-color: #387592; }
  #conversejs .btn-primary:hover {
    color: #fff;
    background-color: #2d5f76;
    border-color: #2a576d; }
  #conversejs .btn-primary:focus, #conversejs .btn-primary.focus {
    box-shadow: 0 0 0 0.2rem rgba(56, 117, 146, 0.5); }
  #conversejs .btn-primary.disabled, #conversejs .btn-primary:disabled {
    color: #fff;
    background-color: #387592;
    border-color: #387592; }
  #conversejs .btn-primary:not(:disabled):not(.disabled):active, #conversejs .btn-primary:not(:disabled):not(.disabled).active, .show > #conversejs .btn-primary.dropdown-toggle {
    color: #fff;
    background-color: #2a576d;
    border-color: #265064; }
    #conversejs .btn-primary:not(:disabled):not(.disabled):active:focus, #conversejs .btn-primary:not(:disabled):not(.disabled).active:focus, .show > #conversejs .btn-primary.dropdown-toggle:focus {
      box-shadow: 0 0 0 0.2rem rgba(56, 117, 146, 0.5); }
#conversejs .btn-secondary {
  color: #fff;
  background-color: #6c757d;
  border-color: #6c757d; }
  #conversejs .btn-secondary:hover {
    color: #fff;
    background-color: #5a6268;
    border-color: #545b62; }
  #conversejs .btn-secondary:focus, #conversejs .btn-secondary.focus {
    box-shadow: 0 0 0 0.2rem rgba(108, 117, 125, 0.5); }
  #conversejs .btn-secondary.disabled, #conversejs .btn-secondary:disabled {
    color: #fff;
    background-color: #6c757d;
    border-color: #6c757d; }
  #conversejs .btn-secondary:not(:disabled):not(.disabled):active, #conversejs .btn-secondary:not(:disabled):not(.disabled).active, .show > #conversejs .btn-secondary.dropdown-toggle {
    color: #fff;
    background-color: #545b62;
    border-color: #4e555b; }
    #conversejs .btn-secondary:not(:disabled):not(.disabled):active:focus, #conversejs .btn-secondary:not(:disabled):not(.disabled).active:focus, .show > #conversejs .btn-secondary.dropdown-toggle:focus {
      box-shadow: 0 0 0 0.2rem rgba(108, 117, 125, 0.5); }
#conversejs .btn-success {
  color: #fff;
  background-color: #3AA569;
  border-color: #3AA569; }
  #conversejs .btn-success:hover {
    color: #fff;
    background-color: #308957;
    border-color: #2d7f51; }
  #conversejs .btn-success:focus, #conversejs .btn-success.focus {
    box-shadow: 0 0 0 0.2rem rgba(58, 165, 105, 0.5); }
  #conversejs .btn-success.disabled, #conversejs .btn-success:disabled {
    color: #fff;
    background-color: #3AA569;
    border-color: #3AA569; }
  #conversejs .btn-success:not(:disabled):not(.disabled):active, #conversejs .btn-success:not(:disabled):not(.disabled).active, .show > #conversejs .btn-success.dropdown-toggle {
    color: #fff;
    background-color: #2d7f51;
    border-color: #29764b; }
    #conversejs .btn-success:not(:disabled):not(.disabled):active:focus, #conversejs .btn-success:not(:disabled):not(.disabled).active:focus, .show > #conversejs .btn-success.dropdown-toggle:focus {
      box-shadow: 0 0 0 0.2rem rgba(58, 165, 105, 0.5); }
#conversejs .btn-info {
  color: #fff;
  background-color: #17a2b8;
  border-color: #17a2b8; }
  #conversejs .btn-info:hover {
    color: #fff;
    background-color: #138496;
    border-color: #117a8b; }
  #conversejs .btn-info:focus, #conversejs .btn-info.focus {
    box-shadow: 0 0 0 0.2rem rgba(23, 162, 184, 0.5); }
  #conversejs .btn-info.disabled, #conversejs .btn-info:disabled {
    color: #fff;
    background-color: #17a2b8;
    border-color: #17a2b8; }
  #conversejs .btn-info:not(:disabled):not(.disabled):active, #conversejs .btn-info:not(:disabled):not(.disabled).active, .show > #conversejs .btn-info.dropdown-toggle {
    color: #fff;
    background-color: #117a8b;
    border-color: #10707f; }
    #conversejs .btn-info:not(:disabled):not(.disabled):active:focus, #conversejs .btn-info:not(:disabled):not(.disabled).active:focus, .show > #conversejs .btn-info.dropdown-toggle:focus {
      box-shadow: 0 0 0 0.2rem rgba(23, 162, 184, 0.5); }
#conversejs .btn-warning {
  color: #212529;
  background-color: #ffc107;
  border-color: #ffc107; }
  #conversejs .btn-warning:hover {
    color: #212529;
    background-color: #e0a800;
    border-color: #d39e00; }
  #conversejs .btn-warning:focus, #conversejs .btn-warning.focus {
    box-shadow: 0 0 0 0.2rem rgba(255, 193, 7, 0.5); }
  #conversejs .btn-warning.disabled, #conversejs .btn-warning:disabled {
    color: #212529;
    background-color: #ffc107;
    border-color: #ffc107; }
  #conversejs .btn-warning:not(:disabled):not(.disabled):active, #conversejs .btn-warning:not(:disabled):not(.disabled).active, .show > #conversejs .btn-warning.dropdown-toggle {
    color: #212529;
    background-color: #d39e00;
    border-color: #c69500; }
    #conversejs .btn-warning:not(:disabled):not(.disabled):active:focus, #conversejs .btn-warning:not(:disabled):not(.disabled).active:focus, .show > #conversejs .btn-warning.dropdown-toggle:focus {
      box-shadow: 0 0 0 0.2rem rgba(255, 193, 7, 0.5); }
#conversejs .btn-danger {
  color: #fff;
  background-color: #E77051;
  border-color: #E77051; }
  #conversejs .btn-danger:hover {
    color: #fff;
    background-color: #e2542f;
    border-color: #e14b24; }
  #conversejs .btn-danger:focus, #conversejs .btn-danger.focus {
    box-shadow: 0 0 0 0.2rem rgba(231, 112, 81, 0.5); }
  #conversejs .btn-danger.disabled, #conversejs .btn-danger:disabled {
    color: #fff;
    background-color: #E77051;
    border-color: #E77051; }
  #conversejs .btn-danger:not(:disabled):not(.disabled):active, #conversejs .btn-danger:not(:disabled):not(.disabled).active, .show > #conversejs .btn-danger.dropdown-toggle {
    color: #fff;
    background-color: #e14b24;
    border-color: #da451e; }
    #conversejs .btn-danger:not(:disabled):not(.disabled):active:focus, #conversejs .btn-danger:not(:disabled):not(.disabled).active:focus, .show > #conversejs .btn-danger.dropdown-toggle:focus {
      box-shadow: 0 0 0 0.2rem rgba(231, 112, 81, 0.5); }
#conversejs .btn-light {
  color: #212529;
  background-color: #f8f9fa;
  border-color: #f8f9fa; }
  #conversejs .btn-light:hover {
    color: #212529;
    background-color: #e2e6ea;
    border-color: #dae0e5; }
  #conversejs .btn-light:focus, #conversejs .btn-light.focus {
    box-shadow: 0 0 0 0.2rem rgba(248, 249, 250, 0.5); }
  #conversejs .btn-light.disabled, #conversejs .btn-light:disabled {
    color: #212529;
    background-color: #f8f9fa;
    border-color: #f8f9fa; }
  #conversejs .btn-light:not(:disabled):not(.disabled):active, #conversejs .btn-light:not(:disabled):not(.disabled).active, .show > #conversejs .btn-light.dropdown-toggle {
    color: #212529;
    background-color: #dae0e5;
    border-color: #d3d9df; }
    #conversejs .btn-light:not(:disabled):not(.disabled):active:focus, #conversejs .btn-light:not(:disabled):not(.disabled).active:focus, .show > #conversejs .btn-light.dropdown-toggle:focus {
      box-shadow: 0 0 0 0.2rem rgba(248, 249, 250, 0.5); }
#conversejs .btn-dark {
  color: #fff;
  background-color: #343a40;
  border-color: #343a40; }
  #conversejs .btn-dark:hover {
    color: #fff;
    background-color: #23272b;
    border-color: #1d2124; }
  #conversejs .btn-dark:focus, #conversejs .btn-dark.focus {
    box-shadow: 0 0 0 0.2rem rgba(52, 58, 64, 0.5); }
  #conversejs .btn-dark.disabled, #conversejs .btn-dark:disabled {
    color: #fff;
    background-color: #343a40;
    border-color: #343a40; }
  #conversejs .btn-dark:not(:disabled):not(.disabled):active, #conversejs .btn-dark:not(:disabled):not(.disabled).active, .show > #conversejs .btn-dark.dropdown-toggle {
    color: #fff;
    background-color: #1d2124;
    border-color: #171a1d; }
    #conversejs .btn-dark:not(:disabled):not(.disabled):active:focus, #conversejs .btn-dark:not(:disabled):not(.disabled).active:focus, .show > #conversejs .btn-dark.dropdown-toggle:focus {
      box-shadow: 0 0 0 0.2rem rgba(52, 58, 64, 0.5); }
#conversejs .btn-outline-primary {
  color: #387592;
  background-color: transparent;
  background-image: none;
  border-color: #387592; }
  #conversejs .btn-outline-primary:hover {
    color: #fff;
    background-color: #387592;
    border-color: #387592; }
  #conversejs .btn-outline-primary:focus, #conversejs .btn-outline-primary.focus {
    box-shadow: 0 0 0 0.2rem rgba(56, 117, 146, 0.5); }
  #conversejs .btn-outline-primary.disabled, #conversejs .btn-outline-primary:disabled {
    color: #387592;
    background-color: transparent; }
  #conversejs .btn-outline-primary:not(:disabled):not(.disabled):active, #conversejs .btn-outline-primary:not(:disabled):not(.disabled).active, .show > #conversejs .btn-outline-primary.dropdown-toggle {
    color: #fff;
    background-color: #387592;
    border-color: #387592; }
    #conversejs .btn-outline-primary:not(:disabled):not(.disabled):active:focus, #conversejs .btn-outline-primary:not(:disabled):not(.disabled).active:focus, .show > #conversejs .btn-outline-primary.dropdown-toggle:focus {
      box-shadow: 0 0 0 0.2rem rgba(56, 117, 146, 0.5); }
#conversejs .btn-outline-secondary {
  color: #6c757d;
  background-color: transparent;
  background-image: none;
  border-color: #6c757d; }
  #conversejs .btn-outline-secondary:hover {
    color: #fff;
    background-color: #6c757d;
    border-color: #6c757d; }
  #conversejs .btn-outline-secondary:focus, #conversejs .btn-outline-secondary.focus {
    box-shadow: 0 0 0 0.2rem rgba(108, 117, 125, 0.5); }
  #conversejs .btn-outline-secondary.disabled, #conversejs .btn-outline-secondary:disabled {
    color: #6c757d;
    background-color: transparent; }
  #conversejs .btn-outline-secondary:not(:disabled):not(.disabled):active, #conversejs .btn-outline-secondary:not(:disabled):not(.disabled).active, .show > #conversejs .btn-outline-secondary.dropdown-toggle {
    color: #fff;
    background-color: #6c757d;
    border-color: #6c757d; }
    #conversejs .btn-outline-secondary:not(:disabled):not(.disabled):active:focus, #conversejs .btn-outline-secondary:not(:disabled):not(.disabled).active:focus, .show > #conversejs .btn-outline-secondary.dropdown-toggle:focus {
      box-shadow: 0 0 0 0.2rem rgba(108, 117, 125, 0.5); }
#conversejs .btn-outline-success {
  color: #3AA569;
  background-color: transparent;
  background-image: none;
  border-color: #3AA569; }
  #conversejs .btn-outline-success:hover {
    color: #fff;
    background-color: #3AA569;
    border-color: #3AA569; }
  #conversejs .btn-outline-success:focus, #conversejs .btn-outline-success.focus {
    box-shadow: 0 0 0 0.2rem rgba(58, 165, 105, 0.5); }
  #conversejs .btn-outline-success.disabled, #conversejs .btn-outline-success:disabled {
    color: #3AA569;
    background-color: transparent; }
  #conversejs .btn-outline-success:not(:disabled):not(.disabled):active, #conversejs .btn-outline-success:not(:disabled):not(.disabled).active, .show > #conversejs .btn-outline-success.dropdown-toggle {
    color: #fff;
    background-color: #3AA569;
    border-color: #3AA569; }
    #conversejs .btn-outline-success:not(:disabled):not(.disabled):active:focus, #conversejs .btn-outline-success:not(:disabled):not(.disabled).active:focus, .show > #conversejs .btn-outline-success.dropdown-toggle:focus {
      box-shadow: 0 0 0 0.2rem rgba(58, 165, 105, 0.5); }
#conversejs .btn-outline-info {
  color: #17a2b8;
  background-color: transparent;
  background-image: none;
  border-color: #17a2b8; }
  #conversejs .btn-outline-info:hover {
    color: #fff;
    background-color: #17a2b8;
    border-color: #17a2b8; }
  #conversejs .btn-outline-info:focus, #conversejs .btn-outline-info.focus {
    box-shadow: 0 0 0 0.2rem rgba(23, 162, 184, 0.5); }
  #conversejs .btn-outline-info.disabled, #conversejs .btn-outline-info:disabled {
    color: #17a2b8;
    background-color: transparent; }
  #conversejs .btn-outline-info:not(:disabled):not(.disabled):active, #conversejs .btn-outline-info:not(:disabled):not(.disabled).active, .show > #conversejs .btn-outline-info.dropdown-toggle {
    color: #fff;
    background-color: #17a2b8;
    border-color: #17a2b8; }
    #conversejs .btn-outline-info:not(:disabled):not(.disabled):active:focus, #conversejs .btn-outline-info:not(:disabled):not(.disabled).active:focus, .show > #conversejs .btn-outline-info.dropdown-toggle:focus {
      box-shadow: 0 0 0 0.2rem rgba(23, 162, 184, 0.5); }
#conversejs .btn-outline-warning {
  color: #ffc107;
  background-color: transparent;
  background-image: none;
  border-color: #ffc107; }
  #conversejs .btn-outline-warning:hover {
    color: #212529;
    background-color: #ffc107;
    border-color: #ffc107; }
  #conversejs .btn-outline-warning:focus, #conversejs .btn-outline-warning.focus {
    box-shadow: 0 0 0 0.2rem rgba(255, 193, 7, 0.5); }
  #conversejs .btn-outline-warning.disabled, #conversejs .btn-outline-warning:disabled {
    color: #ffc107;
    background-color: transparent; }
  #conversejs .btn-outline-warning:not(:disabled):not(.disabled):active, #conversejs .btn-outline-warning:not(:disabled):not(.disabled).active, .show > #conversejs .btn-outline-warning.dropdown-toggle {
    color: #212529;
    background-color: #ffc107;
    border-color: #ffc107; }
    #conversejs .btn-outline-warning:not(:disabled):not(.disabled):active:focus, #conversejs .btn-outline-warning:not(:disabled):not(.disabled).active:focus, .show > #conversejs .btn-outline-warning.dropdown-toggle:focus {
      box-shadow: 0 0 0 0.2rem rgba(255, 193, 7, 0.5); }
#conversejs .btn-outline-danger {
  color: #E77051;
  background-color: transparent;
  background-image: none;
  border-color: #E77051; }
  #conversejs .btn-outline-danger:hover {
    color: #fff;
    background-color: #E77051;
    border-color: #E77051; }
  #conversejs .btn-outline-danger:focus, #conversejs .btn-outline-danger.focus {
    box-shadow: 0 0 0 0.2rem rgba(231, 112, 81, 0.5); }
  #conversejs .btn-outline-danger.disabled, #conversejs .btn-outline-danger:disabled {
    color: #E77051;
    background-color: transparent; }
  #conversejs .btn-outline-danger:not(:disabled):not(.disabled):active, #conversejs .btn-outline-danger:not(:disabled):not(.disabled).active, .show > #conversejs .btn-outline-danger.dropdown-toggle {
    color: #fff;
    background-color: #E77051;
    border-color: #E77051; }
    #conversejs .btn-outline-danger:not(:disabled):not(.disabled):active:focus, #conversejs .btn-outline-danger:not(:disabled):not(.disabled).active:focus, .show > #conversejs .btn-outline-danger.dropdown-toggle:focus {
      box-shadow: 0 0 0 0.2rem rgba(231, 112, 81, 0.5); }
#conversejs .btn-outline-light {
  color: #f8f9fa;
  background-color: transparent;
  background-image: none;
  border-color: #f8f9fa; }
  #conversejs .btn-outline-light:hover {
    color: #212529;
    background-color: #f8f9fa;
    border-color: #f8f9fa; }
  #conversejs .btn-outline-light:focus, #conversejs .btn-outline-light.focus {
    box-shadow: 0 0 0 0.2rem rgba(248, 249, 250, 0.5); }
  #conversejs .btn-outline-light.disabled, #conversejs .btn-outline-light:disabled {
    color: #f8f9fa;
    background-color: transparent; }
  #conversejs .btn-outline-light:not(:disabled):not(.disabled):active, #conversejs .btn-outline-light:not(:disabled):not(.disabled).active, .show > #conversejs .btn-outline-light.dropdown-toggle {
    color: #212529;
    background-color: #f8f9fa;
    border-color: #f8f9fa; }
    #conversejs .btn-outline-light:not(:disabled):not(.disabled):active:focus, #conversejs .btn-outline-light:not(:disabled):not(.disabled).active:focus, .show > #conversejs .btn-outline-light.dropdown-toggle:focus {
      box-shadow: 0 0 0 0.2rem rgba(248, 249, 250, 0.5); }
#conversejs .btn-outline-dark {
  color: #343a40;
  background-color: transparent;
  background-image: none;
  border-color: #343a40; }
  #conversejs .btn-outline-dark:hover {
    color: #fff;
    background-color: #343a40;
    border-color: #343a40; }
  #conversejs .btn-outline-dark:focus, #conversejs .btn-outline-dark.focus {
    box-shadow: 0 0 0 0.2rem rgba(52, 58, 64, 0.5); }
  #conversejs .btn-outline-dark.disabled, #conversejs .btn-outline-dark:disabled {
    color: #343a40;
    background-color: transparent; }
  #conversejs .btn-outline-dark:not(:disabled):not(.disabled):active, #conversejs .btn-outline-dark:not(:disabled):not(.disabled).active, .show > #conversejs .btn-outline-dark.dropdown-toggle {
    color: #fff;
    background-color: #343a40;
    border-color: #343a40; }
    #conversejs .btn-outline-dark:not(:disabled):not(.disabled):active:focus, #conversejs .btn-outline-dark:not(:disabled):not(.disabled).active:focus, .show > #conversejs .btn-outline-dark.dropdown-toggle:focus {
      box-shadow: 0 0 0 0.2rem rgba(52, 58, 64, 0.5); }
#conversejs .btn-link {
  font-weight: 400;
  color: #578EA9;
  background-color: transparent; }
  #conversejs .btn-link:hover {
    color: #3d6477;
    text-decoration: underline;
    background-color: transparent;
    border-color: transparent; }
  #conversejs .btn-link:focus, #conversejs .btn-link.focus {
    text-decoration: underline;
    border-color: transparent;
    box-shadow: none; }
  #conversejs .btn-link:disabled, #conversejs .btn-link.disabled {
    color: #6c757d; }
#conversejs .btn-lg, #conversejs .btn-group-lg > .btn {
  padding: 0.5rem 1rem;
  font-size: 1.25rem;
  line-height: 1.5;
  border-radius: 0.3rem; }
#conversejs .btn-sm, #conversejs .btn-group-sm > .btn {
  padding: 0.25rem 0.5rem;
  font-size: 0.875rem;
  line-height: 1.5;
  border-radius: 0.2rem; }
#conversejs .btn-block {
  display: block;
  width: 100%; }
  #conversejs .btn-block + .btn-block {
    margin-top: 0.5rem; }
#conversejs input[type="submit"].btn-block,
#conversejs input[type="reset"].btn-block,
#conversejs input[type="button"].btn-block {
  width: 100%; }
#conversejs .fade {
  opacity: 0;
  transition: opacity 0.15s linear; }
  #conversejs .fade.show {
    opacity: 1; }
#conversejs .collapse {
  display: none; }
  #conversejs .collapse.show {
    display: block; }
#conversejs tr.collapse.show {
  display: table-row; }
#conversejs tbody.collapse.show {
  display: table-row-group; }
#conversejs .collapsing {
  position: relative;
  height: 0;
  overflow: hidden;
  transition: height 0.35s ease; }
#conversejs .dropup,
#conversejs .dropdown {
  position: relative; }
#conversejs .dropdown-toggle::after {
  display: inline-block;
  width: 0;
  height: 0;
  margin-left: 0.255em;
  vertical-align: 0.255em;
  content: "";
  border-top: 0.3em solid;
  border-right: 0.3em solid transparent;
  border-bottom: 0;
  border-left: 0.3em solid transparent; }
#conversejs .dropdown-toggle:empty::after {
  margin-left: 0; }
#conversejs .dropdown-menu {
  position: absolute;
  top: 100%;
  left: 0;
  z-index: 1000;
  display: none;
  float: left;
  min-width: 10rem;
  padding: 0.5rem 0;
  margin: 0.125rem 0 0;
  font-size: 1rem;
  color: #212529;
  text-align: left;
  list-style: none;
  background-color: #fff;
  background-clip: padding-box;
  border: 1px solid rgba(0, 0, 0, 0.15);
  border-radius: 0.25rem; }
#conversejs .dropup .dropdown-menu {
  margin-top: 0;
  margin-bottom: 0.125rem; }
#conversejs .dropup .dropdown-toggle::after {
  display: inline-block;
  width: 0;
  height: 0;
  margin-left: 0.255em;
  vertical-align: 0.255em;
  content: "";
  border-top: 0;
  border-right: 0.3em solid transparent;
  border-bottom: 0.3em solid;
  border-left: 0.3em solid transparent; }
#conversejs .dropup .dropdown-toggle:empty::after {
  margin-left: 0; }
#conversejs .dropright .dropdown-menu {
  margin-top: 0;
  margin-left: 0.125rem; }
#conversejs .dropright .dropdown-toggle::after {
  display: inline-block;
  width: 0;
  height: 0;
  margin-left: 0.255em;
  vertical-align: 0.255em;
  content: "";
  border-top: 0.3em solid transparent;
  border-bottom: 0.3em solid transparent;
  border-left: 0.3em solid; }
#conversejs .dropright .dropdown-toggle:empty::after {
  margin-left: 0; }
#conversejs .dropright .dropdown-toggle::after {
  vertical-align: 0; }
#conversejs .dropleft .dropdown-menu {
  margin-top: 0;
  margin-right: 0.125rem; }
#conversejs .dropleft .dropdown-toggle::after {
  display: inline-block;
  width: 0;
  height: 0;
  margin-left: 0.255em;
  vertical-align: 0.255em;
  content: ""; }
#conversejs .dropleft .dropdown-toggle::after {
  display: none; }
#conversejs .dropleft .dropdown-toggle::before {
  display: inline-block;
  width: 0;
  height: 0;
  margin-right: 0.255em;
  vertical-align: 0.255em;
  content: "";
  border-top: 0.3em solid transparent;
  border-right: 0.3em solid;
  border-bottom: 0.3em solid transparent; }
#conversejs .dropleft .dropdown-toggle:empty::after {
  margin-left: 0; }
#conversejs .dropleft .dropdown-toggle::before {
  vertical-align: 0; }
#conversejs .dropdown-divider {
  height: 0;
  margin: 0.5rem 0;
  overflow: hidden;
  border-top: 1px solid #e9ecef; }
#conversejs .dropdown-item {
  display: block;
  width: 100%;
  padding: 0.25rem 1.5rem;
  clear: both;
  font-weight: 400;
  color: #212529;
  text-align: inherit;
  white-space: nowrap;
  background-color: transparent;
  border: 0; }
  #conversejs .dropdown-item:hover, #conversejs .dropdown-item:focus {
    color: #16181b;
    text-decoration: none;
    background-color: #f8f9fa; }
  #conversejs .dropdown-item.active, #conversejs .dropdown-item:active {
    color: #fff;
    text-decoration: none;
    background-color: #387592; }
  #conversejs .dropdown-item.disabled, #conversejs .dropdown-item:disabled {
    color: #6c757d;
    background-color: transparent; }
#conversejs .dropdown-menu.show {
  display: block; }
#conversejs .dropdown-header {
  display: block;
  padding: 0.5rem 1.5rem;
  margin-bottom: 0;
  font-size: 0.875rem;
  color: #6c757d;
  white-space: nowrap; }
#conversejs .btn-group,
#conversejs .btn-group-vertical {
  position: relative;
  display: inline-flex;
  vertical-align: middle; }
  #conversejs .btn-group > .btn,
  #conversejs .btn-group-vertical > .btn {
    position: relative;
    flex: 0 1 auto; }
    #conversejs .btn-group > .btn:hover,
    #conversejs .btn-group-vertical > .btn:hover {
      z-index: 1; }
    #conversejs .btn-group > .btn:focus, #conversejs .btn-group > .btn:active, #conversejs .btn-group > .btn.active,
    #conversejs .btn-group-vertical > .btn:focus,
    #conversejs .btn-group-vertical > .btn:active,
    #conversejs .btn-group-vertical > .btn.active {
      z-index: 1; }
  #conversejs .btn-group .btn + .btn,
  #conversejs .btn-group .btn + .btn-group,
  #conversejs .btn-group .btn-group + .btn,
  #conversejs .btn-group .btn-group + .btn-group,
  #conversejs .btn-group-vertical .btn + .btn,
  #conversejs .btn-group-vertical .btn + .btn-group,
  #conversejs .btn-group-vertical .btn-group + .btn,
  #conversejs .btn-group-vertical .btn-group + .btn-group {
    margin-left: -1px; }
#conversejs .btn-toolbar {
  display: flex;
  flex-wrap: wrap;
  justify-content: flex-start; }
  #conversejs .btn-toolbar .input-group {
    width: auto; }
#conversejs .btn-group > .btn:first-child {
  margin-left: 0; }
#conversejs .btn-group > .btn:not(:last-child):not(.dropdown-toggle),
#conversejs .btn-group > .btn-group:not(:last-child) > .btn {
  border-top-right-radius: 0;
  border-bottom-right-radius: 0; }
#conversejs .btn-group > .btn:not(:first-child),
#conversejs .btn-group > .btn-group:not(:first-child) > .btn {
  border-top-left-radius: 0;
  border-bottom-left-radius: 0; }
#conversejs .dropdown-toggle-split {
  padding-right: 0.5625rem;
  padding-left: 0.5625rem; }
  #conversejs .dropdown-toggle-split::after {
    margin-left: 0; }
#conversejs .btn-sm + .dropdown-toggle-split, #conversejs .btn-group-sm > .btn + .dropdown-toggle-split {
  padding-right: 0.375rem;
  padding-left: 0.375rem; }
#conversejs .btn-lg + .dropdown-toggle-split, #conversejs .btn-group-lg > .btn + .dropdown-toggle-split {
  padding-right: 0.75rem;
  padding-left: 0.75rem; }
#conversejs .btn-group-vertical {
  flex-direction: column;
  align-items: flex-start;
  justify-content: center; }
  #conversejs .btn-group-vertical .btn,
  #conversejs .btn-group-vertical .btn-group {
    width: 100%; }
  #conversejs .btn-group-vertical > .btn + .btn,
  #conversejs .btn-group-vertical > .btn + .btn-group,
  #conversejs .btn-group-vertical > .btn-group + .btn,
  #conversejs .btn-group-vertical > .btn-group + .btn-group {
    margin-top: -1px;
    margin-left: 0; }
  #conversejs .btn-group-vertical > .btn:not(:last-child):not(.dropdown-toggle),
  #conversejs .btn-group-vertical > .btn-group:not(:last-child) > .btn {
    border-bottom-right-radius: 0;
    border-bottom-left-radius: 0; }
  #conversejs .btn-group-vertical > .btn:not(:first-child),
  #conversejs .btn-group-vertical > .btn-group:not(:first-child) > .btn {
    border-top-left-radius: 0;
    border-top-right-radius: 0; }
#conversejs .btn-group-toggle > .btn,
#conversejs .btn-group-toggle > .btn-group > .btn {
  margin-bottom: 0; }
  #conversejs .btn-group-toggle > .btn input[type="radio"],
  #conversejs .btn-group-toggle > .btn input[type="checkbox"],
  #conversejs .btn-group-toggle > .btn-group > .btn input[type="radio"],
  #conversejs .btn-group-toggle > .btn-group > .btn input[type="checkbox"] {
    position: absolute;
    clip: rect(0, 0, 0, 0);
    pointer-events: none; }
#conversejs .input-group {
  position: relative;
  display: flex;
  flex-wrap: wrap;
  align-items: stretch;
  width: 100%; }
  #conversejs .input-group > .form-control,
  #conversejs .input-group > .custom-select,
  #conversejs .input-group > .custom-file {
    position: relative;
    flex: 1 1 auto;
    width: 1%;
    margin-bottom: 0; }
    #conversejs .input-group > .form-control:focus,
    #conversejs .input-group > .custom-select:focus,
    #conversejs .input-group > .custom-file:focus {
      z-index: 3; }
    #conversejs .input-group > .form-control + .form-control,
    #conversejs .input-group > .form-control + .custom-select,
    #conversejs .input-group > .form-control + .custom-file,
    #conversejs .input-group > .custom-select + .form-control,
    #conversejs .input-group > .custom-select + .custom-select,
    #conversejs .input-group > .custom-select + .custom-file,
    #conversejs .input-group > .custom-file + .form-control,
    #conversejs .input-group > .custom-file + .custom-select,
    #conversejs .input-group > .custom-file + .custom-file {
      margin-left: -1px; }
  #conversejs .input-group > .form-control:not(:last-child),
  #conversejs .input-group > .custom-select:not(:last-child) {
    border-top-right-radius: 0;
    border-bottom-right-radius: 0; }
  #conversejs .input-group > .form-control:not(:first-child),
  #conversejs .input-group > .custom-select:not(:first-child) {
    border-top-left-radius: 0;
    border-bottom-left-radius: 0; }
  #conversejs .input-group > .custom-file {
    display: flex;
    align-items: center; }
    #conversejs .input-group > .custom-file:not(:last-child) .custom-file-label, #conversejs .input-group > .custom-file:not(:last-child) .custom-file-label::before {
      border-top-right-radius: 0;
      border-bottom-right-radius: 0; }
    #conversejs .input-group > .custom-file:not(:first-child) .custom-file-label, #conversejs .input-group > .custom-file:not(:first-child) .custom-file-label::before {
      border-top-left-radius: 0;
      border-bottom-left-radius: 0; }
#conversejs .input-group-prepend,
#conversejs .input-group-append {
  display: flex; }
  #conversejs .input-group-prepend .btn,
  #conversejs .input-group-append .btn {
    position: relative;
    z-index: 2; }
  #conversejs .input-group-prepend .btn + .btn,
  #conversejs .input-group-prepend .btn + .input-group-text,
  #conversejs .input-group-prepend .input-group-text + .input-group-text,
  #conversejs .input-group-prepend .input-group-text + .btn,
  #conversejs .input-group-append .btn + .btn,
  #conversejs .input-group-append .btn + .input-group-text,
  #conversejs .input-group-append .input-group-text + .input-group-text,
  #conversejs .input-group-append .input-group-text + .btn {
    margin-left: -1px; }
#conversejs .input-group-prepend {
  margin-right: -1px; }
#conversejs .input-group-append {
  margin-left: -1px; }
#conversejs .input-group-text {
  display: flex;
  align-items: center;
  padding: 0.375rem 0.75rem;
  margin-bottom: 0;
  font-size: 1rem;
  font-weight: 400;
  line-height: 1.5;
  color: #495057;
  text-align: center;
  white-space: nowrap;
  background-color: #e9ecef;
  border: 1px solid #ced4da;
  border-radius: 0.25rem; }
  #conversejs .input-group-text input[type="radio"],
  #conversejs .input-group-text input[type="checkbox"] {
    margin-top: 0; }
#conversejs .input-group > .input-group-prepend > .btn,
#conversejs .input-group > .input-group-prepend > .input-group-text,
#conversejs .input-group > .input-group-append:not(:last-child) > .btn,
#conversejs .input-group > .input-group-append:not(:last-child) > .input-group-text,
#conversejs .input-group > .input-group-append:last-child > .btn:not(:last-child):not(.dropdown-toggle),
#conversejs .input-group > .input-group-append:last-child > .input-group-text:not(:last-child) {
  border-top-right-radius: 0;
  border-bottom-right-radius: 0; }
#conversejs .input-group > .input-group-append > .btn,
#conversejs .input-group > .input-group-append > .input-group-text,
#conversejs .input-group > .input-group-prepend:not(:first-child) > .btn,
#conversejs .input-group > .input-group-prepend:not(:first-child) > .input-group-text,
#conversejs .input-group > .input-group-prepend:first-child > .btn:not(:first-child),
#conversejs .input-group > .input-group-prepend:first-child > .input-group-text:not(:first-child) {
  border-top-left-radius: 0;
  border-bottom-left-radius: 0; }
#conversejs .custom-control {
  position: relative;
  display: block;
  min-height: 1.5rem;
  padding-left: 1.5rem; }
#conversejs .custom-control-inline {
  display: inline-flex;
  margin-right: 1rem; }
#conversejs .custom-control-input {
  position: absolute;
  z-index: -1;
  opacity: 0; }
  #conversejs .custom-control-input:checked ~ .custom-control-label::before {
    color: #fff;
    background-color: #387592; }
  #conversejs .custom-control-input:focus ~ .custom-control-label::before {
    box-shadow: 0 0 0 1px #fff, 0 0 0 0.2rem rgba(56, 117, 146, 0.25); }
  #conversejs .custom-control-input:active ~ .custom-control-label::before {
    color: #fff;
    background-color: #a1c9db; }
  #conversejs .custom-control-input:disabled ~ .custom-control-label {
    color: #6c757d; }
    #conversejs .custom-control-input:disabled ~ .custom-control-label::before {
      background-color: #e9ecef; }
#conversejs .custom-control-label {
  margin-bottom: 0; }
  #conversejs .custom-control-label::before {
    position: absolute;
    top: 0.25rem;
    left: 0;
    display: block;
    width: 1rem;
    height: 1rem;
    pointer-events: none;
    content: "";
    user-select: none;
    background-color: #dee2e6; }
  #conversejs .custom-control-label::after {
    position: absolute;
    top: 0.25rem;
    left: 0;
    display: block;
    width: 1rem;
    height: 1rem;
    content: "";
    background-repeat: no-repeat;
    background-position: center center;
    background-size: 50% 50%; }
#conversejs .custom-checkbox .custom-control-label::before {
  border-radius: 0.25rem; }
#conversejs .custom-checkbox .custom-control-input:checked ~ .custom-control-label::before {
  background-color: #387592; }
#conversejs .custom-checkbox .custom-control-input:checked ~ .custom-control-label::after {
  background-image: url("data:image/svg+xml;charset=utf8,%3Csvg xmlns='http://www.w3.org/2000/svg' viewBox='0 0 8 8'%3E%3Cpath fill='%23fff' d='M6.564.75l-3.59 3.612-1.538-1.55L0 4.26 2.974 7.25 8 2.193z'/%3E%3C/svg%3E"); }
#conversejs .custom-checkbox .custom-control-input:indeterminate ~ .custom-control-label::before {
  background-color: #387592; }
#conversejs .custom-checkbox .custom-control-input:indeterminate ~ .custom-control-label::after {
  background-image: url("data:image/svg+xml;charset=utf8,%3Csvg xmlns='http://www.w3.org/2000/svg' viewBox='0 0 4 4'%3E%3Cpath stroke='%23fff' d='M0 2h4'/%3E%3C/svg%3E"); }
#conversejs .custom-checkbox .custom-control-input:disabled:checked ~ .custom-control-label::before {
  background-color: rgba(56, 117, 146, 0.5); }
#conversejs .custom-checkbox .custom-control-input:disabled:indeterminate ~ .custom-control-label::before {
  background-color: rgba(56, 117, 146, 0.5); }
#conversejs .custom-radio .custom-control-label::before {
  border-radius: 50%; }
#conversejs .custom-radio .custom-control-input:checked ~ .custom-control-label::before {
  background-color: #387592; }
#conversejs .custom-radio .custom-control-input:checked ~ .custom-control-label::after {
  background-image: url("data:image/svg+xml;charset=utf8,%3Csvg xmlns='http://www.w3.org/2000/svg' viewBox='-4 -4 8 8'%3E%3Ccircle r='3' fill='%23fff'/%3E%3C/svg%3E"); }
#conversejs .custom-radio .custom-control-input:disabled:checked ~ .custom-control-label::before {
  background-color: rgba(56, 117, 146, 0.5); }
#conversejs .custom-select {
  display: inline-block;
  width: 100%;
  height: calc(2.25rem + 2px);
  padding: 0.375rem 1.75rem 0.375rem 0.75rem;
  line-height: 1.5;
  color: #495057;
  vertical-align: middle;
  background: #fff url("data:image/svg+xml;charset=utf8,%3Csvg xmlns='http://www.w3.org/2000/svg' viewBox='0 0 4 5'%3E%3Cpath fill='%23343a40' d='M2 0L0 2h4zm0 5L0 3h4z'/%3E%3C/svg%3E") no-repeat right 0.75rem center;
  background-size: 8px 10px;
  border: 1px solid #ced4da;
  border-radius: 0.25rem;
  appearance: none; }
  #conversejs .custom-select:focus {
    border-color: #7db3cd;
    outline: 0;
    box-shadow: inset 0 1px 2px rgba(0, 0, 0, 0.075), 0 0 5px rgba(125, 179, 205, 0.5); }
    #conversejs .custom-select:focus::-ms-value {
      color: #495057;
      background-color: #fff; }
  #conversejs .custom-select[multiple], #conversejs .custom-select[size]:not([size="1"]) {
    height: auto;
    padding-right: 0.75rem;
    background-image: none; }
  #conversejs .custom-select:disabled {
    color: #6c757d;
    background-color: #e9ecef; }
  #conversejs .custom-select::-ms-expand {
    opacity: 0; }
#conversejs .custom-select-sm {
  height: calc(1.8125rem + 2px);
  padding-top: 0.375rem;
  padding-bottom: 0.375rem;
  font-size: 75%; }
#conversejs .custom-select-lg {
  height: calc(2.875rem + 2px);
  padding-top: 0.375rem;
  padding-bottom: 0.375rem;
  font-size: 125%; }
#conversejs .custom-file {
  position: relative;
  display: inline-block;
  width: 100%;
  height: calc(2.25rem + 2px);
  margin-bottom: 0; }
#conversejs .custom-file-input {
  position: relative;
  z-index: 2;
  width: 100%;
  height: calc(2.25rem + 2px);
  margin: 0;
  opacity: 0; }
  #conversejs .custom-file-input:focus ~ .custom-file-control {
    border-color: #7db3cd;
    box-shadow: 0 0 0 0.2rem rgba(56, 117, 146, 0.25); }
    #conversejs .custom-file-input:focus ~ .custom-file-control::before {
      border-color: #7db3cd; }
  #conversejs .custom-file-input:lang(en) ~ .custom-file-label::after {
    content: "Browse"; }
#conversejs .custom-file-label {
  position: absolute;
  top: 0;
  right: 0;
  left: 0;
  z-index: 1;
  height: calc(2.25rem + 2px);
  padding: 0.375rem 0.75rem;
  line-height: 1.5;
  color: #495057;
  background-color: #fff;
  border: 1px solid #ced4da;
  border-radius: 0.25rem; }
  #conversejs .custom-file-label::after {
    position: absolute;
    top: 0;
    right: 0;
    bottom: 0;
    z-index: 3;
    display: block;
    height: calc(calc(2.25rem + 2px) - 1px * 2);
    padding: 0.375rem 0.75rem;
    line-height: 1.5;
    color: #495057;
    content: "Browse";
    background-color: #e9ecef;
    border-left: 1px solid #ced4da;
    border-radius: 0 0.25rem 0.25rem 0; }
#conversejs .card {
  position: relative;
  display: flex;
  flex-direction: column;
  min-width: 0;
  word-wrap: break-word;
  background-color: #fff;
  background-clip: border-box;
  border: 1px solid rgba(0, 0, 0, 0.125);
  border-radius: 0.25rem; }
  #conversejs .card > hr {
    margin-right: 0;
    margin-left: 0; }
  #conversejs .card > .list-group:first-child .list-group-item:first-child {
    border-top-left-radius: 0.25rem;
    border-top-right-radius: 0.25rem; }
  #conversejs .card > .list-group:last-child .list-group-item:last-child {
    border-bottom-right-radius: 0.25rem;
    border-bottom-left-radius: 0.25rem; }
#conversejs .card-body {
  flex: 1 1 auto;
  padding: 1.25rem; }
#conversejs .card-title {
  margin-bottom: 0.75rem; }
#conversejs .card-subtitle {
  margin-top: -0.375rem;
  margin-bottom: 0; }
#conversejs .card-text:last-child {
  margin-bottom: 0; }
#conversejs .card-link:hover {
  text-decoration: none; }
#conversejs .card-link + .card-link {
  margin-left: 1.25rem; }
#conversejs .card-header {
  padding: 0.75rem 1.25rem;
  margin-bottom: 0;
  background-color: rgba(0, 0, 0, 0.03);
  border-bottom: 1px solid rgba(0, 0, 0, 0.125); }
  #conversejs .card-header:first-child {
    border-radius: calc(0.25rem - 1px) calc(0.25rem - 1px) 0 0; }
  #conversejs .card-header + .list-group .list-group-item:first-child {
    border-top: 0; }
#conversejs .card-footer {
  padding: 0.75rem 1.25rem;
  background-color: rgba(0, 0, 0, 0.03);
  border-top: 1px solid rgba(0, 0, 0, 0.125); }
  #conversejs .card-footer:last-child {
    border-radius: 0 0 calc(0.25rem - 1px) calc(0.25rem - 1px); }
#conversejs .card-header-tabs {
  margin-right: -0.625rem;
  margin-bottom: -0.75rem;
  margin-left: -0.625rem;
  border-bottom: 0; }
#conversejs .card-header-pills {
  margin-right: -0.625rem;
  margin-left: -0.625rem; }
#conversejs .card-img-overlay {
  position: absolute;
  top: 0;
  right: 0;
  bottom: 0;
  left: 0;
  padding: 1.25rem; }
#conversejs .card-img {
  width: 100%;
  border-radius: calc(0.25rem - 1px); }
#conversejs .card-img-top {
  width: 100%;
  border-top-left-radius: calc(0.25rem - 1px);
  border-top-right-radius: calc(0.25rem - 1px); }
#conversejs .card-img-bottom {
  width: 100%;
  border-bottom-right-radius: calc(0.25rem - 1px);
  border-bottom-left-radius: calc(0.25rem - 1px); }
#conversejs .card-deck {
  display: flex;
  flex-direction: column; }
  #conversejs .card-deck .card {
    margin-bottom: 15px; }
  @media (min-width: 576px) {
    #conversejs .card-deck {
      flex-flow: row wrap;
      margin-right: -15px;
      margin-left: -15px; }
      #conversejs .card-deck .card {
        display: flex;
        flex: 1 0 0%;
        flex-direction: column;
        margin-right: 15px;
        margin-bottom: 0;
        margin-left: 15px; } }
#conversejs .card-group {
  display: flex;
  flex-direction: column; }
  #conversejs .card-group > .card {
    margin-bottom: 15px; }
  @media (min-width: 576px) {
    #conversejs .card-group {
      flex-flow: row wrap; }
      #conversejs .card-group > .card {
        flex: 1 0 0%;
        margin-bottom: 0; }
        #conversejs .card-group > .card + .card {
          margin-left: 0;
          border-left: 0; }
        #conversejs .card-group > .card:first-child {
          border-top-right-radius: 0;
          border-bottom-right-radius: 0; }
          #conversejs .card-group > .card:first-child .card-img-top,
          #conversejs .card-group > .card:first-child .card-header {
            border-top-right-radius: 0; }
          #conversejs .card-group > .card:first-child .card-img-bottom,
          #conversejs .card-group > .card:first-child .card-footer {
            border-bottom-right-radius: 0; }
        #conversejs .card-group > .card:last-child {
          border-top-left-radius: 0;
          border-bottom-left-radius: 0; }
          #conversejs .card-group > .card:last-child .card-img-top,
          #conversejs .card-group > .card:last-child .card-header {
            border-top-left-radius: 0; }
          #conversejs .card-group > .card:last-child .card-img-bottom,
          #conversejs .card-group > .card:last-child .card-footer {
            border-bottom-left-radius: 0; }
        #conversejs .card-group > .card:only-child {
          border-radius: 0.25rem; }
          #conversejs .card-group > .card:only-child .card-img-top,
          #conversejs .card-group > .card:only-child .card-header {
            border-top-left-radius: 0.25rem;
            border-top-right-radius: 0.25rem; }
          #conversejs .card-group > .card:only-child .card-img-bottom,
          #conversejs .card-group > .card:only-child .card-footer {
            border-bottom-right-radius: 0.25rem;
            border-bottom-left-radius: 0.25rem; }
        #conversejs .card-group > .card:not(:first-child):not(:last-child):not(:only-child) {
          border-radius: 0; }
          #conversejs .card-group > .card:not(:first-child):not(:last-child):not(:only-child) .card-img-top,
          #conversejs .card-group > .card:not(:first-child):not(:last-child):not(:only-child) .card-img-bottom,
          #conversejs .card-group > .card:not(:first-child):not(:last-child):not(:only-child) .card-header,
          #conversejs .card-group > .card:not(:first-child):not(:last-child):not(:only-child) .card-footer {
            border-radius: 0; } }
#conversejs .card-columns .card {
  margin-bottom: 0.75rem; }
@media (min-width: 576px) {
  #conversejs .card-columns {
    column-count: 3;
    column-gap: 1.25rem; }
    #conversejs .card-columns .card {
      display: inline-block;
      width: 100%; } }
#conversejs .breadcrumb {
  display: flex;
  flex-wrap: wrap;
  padding: 0.75rem 1rem;
  margin-bottom: 1rem;
  list-style: none;
  background-color: #e9ecef;
  border-radius: 0.25rem; }
#conversejs .breadcrumb-item + .breadcrumb-item::before {
  display: inline-block;
  padding-right: 0.5rem;
  padding-left: 0.5rem;
  color: #6c757d;
  content: "/"; }
#conversejs .breadcrumb-item + .breadcrumb-item:hover::before {
  text-decoration: underline; }
#conversejs .breadcrumb-item + .breadcrumb-item:hover::before {
  text-decoration: none; }
#conversejs .breadcrumb-item.active {
  color: #6c757d; }
#conversejs .badge {
  display: inline-block;
  padding: 0.25em 0.4em;
  font-size: 75%;
  font-weight: 700;
  line-height: 1;
  text-align: center;
  white-space: nowrap;
  vertical-align: baseline;
  border-radius: 0.25rem; }
  #conversejs .badge:empty {
    display: none; }
#conversejs .btn .badge {
  position: relative;
  top: -1px; }
#conversejs .badge-pill {
  padding-right: 0.6em;
  padding-left: 0.6em;
  border-radius: 10rem; }
#conversejs .badge-primary {
  color: #fff;
  background-color: #387592; }
  #conversejs .badge-primary[href]:hover, #conversejs .badge-primary[href]:focus {
    color: #fff;
    text-decoration: none;
    background-color: #2a576d; }
#conversejs .badge-secondary {
  color: #fff;
  background-color: #6c757d; }
  #conversejs .badge-secondary[href]:hover, #conversejs .badge-secondary[href]:focus {
    color: #fff;
    text-decoration: none;
    background-color: #545b62; }
#conversejs .badge-success {
  color: #fff;
  background-color: #3AA569; }
  #conversejs .badge-success[href]:hover, #conversejs .badge-success[href]:focus {
    color: #fff;
    text-decoration: none;
    background-color: #2d7f51; }
#conversejs .badge-info {
  color: #fff;
  background-color: #17a2b8; }
  #conversejs .badge-info[href]:hover, #conversejs .badge-info[href]:focus {
    color: #fff;
    text-decoration: none;
    background-color: #117a8b; }
#conversejs .badge-warning {
  color: #212529;
  background-color: #ffc107; }
  #conversejs .badge-warning[href]:hover, #conversejs .badge-warning[href]:focus {
    color: #212529;
    text-decoration: none;
    background-color: #d39e00; }
#conversejs .badge-danger {
  color: #fff;
  background-color: #E77051; }
  #conversejs .badge-danger[href]:hover, #conversejs .badge-danger[href]:focus {
    color: #fff;
    text-decoration: none;
    background-color: #e14b24; }
#conversejs .badge-light {
  color: #212529;
  background-color: #f8f9fa; }
  #conversejs .badge-light[href]:hover, #conversejs .badge-light[href]:focus {
    color: #212529;
    text-decoration: none;
    background-color: #dae0e5; }
#conversejs .badge-dark {
  color: #fff;
  background-color: #343a40; }
  #conversejs .badge-dark[href]:hover, #conversejs .badge-dark[href]:focus {
    color: #fff;
    text-decoration: none;
    background-color: #1d2124; }
#conversejs .media {
  display: flex;
  align-items: flex-start; }
#conversejs .media-body {
  flex: 1; }
#conversejs .list-group {
  display: flex;
  flex-direction: column;
  padding-left: 0;
  margin-bottom: 0; }
#conversejs .list-group-item-action {
  width: 100%;
  color: #495057;
  text-align: inherit; }
  #conversejs .list-group-item-action:hover, #conversejs .list-group-item-action:focus {
    color: #495057;
    text-decoration: none;
    background-color: #f8f9fa; }
  #conversejs .list-group-item-action:active {
    color: #212529;
    background-color: #e9ecef; }
#conversejs .list-group-item {
  position: relative;
  display: block;
  padding: 0.75rem 1.25rem;
  margin-bottom: -1px;
  background-color: #fff;
  border: 1px solid rgba(0, 0, 0, 0.125); }
  #conversejs .list-group-item:first-child {
    border-top-left-radius: 0.25rem;
    border-top-right-radius: 0.25rem; }
  #conversejs .list-group-item:last-child {
    margin-bottom: 0;
    border-bottom-right-radius: 0.25rem;
    border-bottom-left-radius: 0.25rem; }
  #conversejs .list-group-item:hover, #conversejs .list-group-item:focus {
    z-index: 1;
    text-decoration: none; }
  #conversejs .list-group-item.disabled, #conversejs .list-group-item:disabled {
    color: #6c757d;
    background-color: #fff; }
  #conversejs .list-group-item.active {
    z-index: 2;
    color: #fff;
    background-color: #387592;
    border-color: #387592; }
#conversejs .list-group-flush .list-group-item {
  border-right: 0;
  border-left: 0;
  border-radius: 0; }
#conversejs .list-group-flush:first-child .list-group-item:first-child {
  border-top: 0; }
#conversejs .list-group-flush:last-child .list-group-item:last-child {
  border-bottom: 0; }
#conversejs .list-group-item-primary {
  color: #1d3d4c;
  background-color: #c7d8e0; }
  #conversejs .list-group-item-primary.list-group-item-action:hover, #conversejs .list-group-item-primary.list-group-item-action:focus {
    color: #1d3d4c;
    background-color: #b7cdd7; }
  #conversejs .list-group-item-primary.list-group-item-action.active {
    color: #fff;
    background-color: #1d3d4c;
    border-color: #1d3d4c; }
#conversejs .list-group-item-secondary {
  color: #383d41;
  background-color: #d6d8db; }
  #conversejs .list-group-item-secondary.list-group-item-action:hover, #conversejs .list-group-item-secondary.list-group-item-action:focus {
    color: #383d41;
    background-color: #c8cbcf; }
  #conversejs .list-group-item-secondary.list-group-item-action.active {
    color: #fff;
    background-color: #383d41;
    border-color: #383d41; }
#conversejs .list-group-item-success {
  color: #1e5637;
  background-color: #c8e6d5; }
  #conversejs .list-group-item-success.list-group-item-action:hover, #conversejs .list-group-item-success.list-group-item-action:focus {
    color: #1e5637;
    background-color: #b6dec8; }
  #conversejs .list-group-item-success.list-group-item-action.active {
    color: #fff;
    background-color: #1e5637;
    border-color: #1e5637; }
#conversejs .list-group-item-info {
  color: #0c5460;
  background-color: #bee5eb; }
  #conversejs .list-group-item-info.list-group-item-action:hover, #conversejs .list-group-item-info.list-group-item-action:focus {
    color: #0c5460;
    background-color: #abdde5; }
  #conversejs .list-group-item-info.list-group-item-action.active {
    color: #fff;
    background-color: #0c5460;
    border-color: #0c5460; }
#conversejs .list-group-item-warning {
  color: #856404;
  background-color: #ffeeba; }
  #conversejs .list-group-item-warning.list-group-item-action:hover, #conversejs .list-group-item-warning.list-group-item-action:focus {
    color: #856404;
    background-color: #ffe8a1; }
  #conversejs .list-group-item-warning.list-group-item-action.active {
    color: #fff;
    background-color: #856404;
    border-color: #856404; }
#conversejs .list-group-item-danger {
  color: #783a2a;
  background-color: #f8d7ce; }
  #conversejs .list-group-item-danger.list-group-item-action:hover, #conversejs .list-group-item-danger.list-group-item-action:focus {
    color: #783a2a;
    background-color: #f5c5b8; }
  #conversejs .list-group-item-danger.list-group-item-action.active {
    color: #fff;
    background-color: #783a2a;
    border-color: #783a2a; }
#conversejs .list-group-item-light {
  color: #818182;
  background-color: #fdfdfe; }
  #conversejs .list-group-item-light.list-group-item-action:hover, #conversejs .list-group-item-light.list-group-item-action:focus {
    color: #818182;
    background-color: #ececf6; }
  #conversejs .list-group-item-light.list-group-item-action.active {
    color: #fff;
    background-color: #818182;
    border-color: #818182; }
#conversejs .list-group-item-dark {
  color: #1b1e21;
  background-color: #c6c8ca; }
  #conversejs .list-group-item-dark.list-group-item-action:hover, #conversejs .list-group-item-dark.list-group-item-action:focus {
    color: #1b1e21;
    background-color: #b9bbbe; }
  #conversejs .list-group-item-dark.list-group-item-action.active {
    color: #fff;
    background-color: #1b1e21;
    border-color: #1b1e21; }
#conversejs .close {
  float: right;
  font-size: 1.5rem;
  font-weight: 700;
  line-height: 1;
  color: #000;
  text-shadow: 0 1px 0 #fff;
  opacity: .5; }
  #conversejs .close:hover, #conversejs .close:focus {
    color: #000;
    text-decoration: none;
    opacity: .75; }
  #conversejs .close:not(:disabled):not(.disabled) {
    cursor: pointer; }
#conversejs button.close {
  padding: 0;
  background-color: transparent;
  border: 0;
  -webkit-appearance: none; }
#conversejs .modal-open {
  overflow: hidden; }
#conversejs .modal {
  position: fixed;
  top: 0;
  right: 0;
  bottom: 0;
  left: 0;
  z-index: 1050;
  display: none;
  overflow: hidden;
  outline: 0; }
  .modal-open #conversejs .modal {
    overflow-x: hidden;
    overflow-y: auto; }
#conversejs .modal-dialog {
  position: relative;
  width: auto;
  margin: 0.5rem;
  pointer-events: none; }
  .modal.fade #conversejs .modal-dialog {
    transition: transform 0.3s ease-out;
    transform: translate(0, -25%); }
  .modal.show #conversejs .modal-dialog {
    transform: translate(0, 0); }
#conversejs .modal-dialog-centered {
  display: flex;
  align-items: center;
  min-height: calc(100% - (0.5rem * 2)); }
#conversejs .modal-content {
  position: relative;
  display: flex;
  flex-direction: column;
  width: 100%;
  pointer-events: auto;
  background-color: #fff;
  background-clip: padding-box;
  border: 1px solid rgba(0, 0, 0, 0.2);
  border-radius: 0.3rem;
  outline: 0; }
#conversejs .modal-backdrop {
  position: fixed;
  top: 0;
  right: 0;
  bottom: 0;
  left: 0;
  z-index: 1040;
  background-color: #000; }
  #conversejs .modal-backdrop.fade {
    opacity: 0; }
  #conversejs .modal-backdrop.show {
    opacity: 0.5; }
#conversejs .modal-header {
  display: flex;
  align-items: flex-start;
  justify-content: space-between;
  padding: 1rem;
  border-bottom: 1px solid #e9ecef;
  border-top-left-radius: 0.3rem;
  border-top-right-radius: 0.3rem; }
  #conversejs .modal-header .close {
    padding: 1rem;
    margin: -1rem -1rem -1rem auto; }
#conversejs .modal-title {
  margin-bottom: 0;
  line-height: 1.5; }
#conversejs .modal-body {
  position: relative;
  flex: 1 1 auto;
  padding: 1rem; }
#conversejs .modal-footer {
  display: flex;
  align-items: center;
  justify-content: flex-end;
  padding: 1rem;
  border-top: 1px solid #e9ecef; }
  #conversejs .modal-footer > :not(:first-child) {
    margin-left: .25rem; }
  #conversejs .modal-footer > :not(:last-child) {
    margin-right: .25rem; }
#conversejs .modal-scrollbar-measure {
  position: absolute;
  top: -9999px;
  width: 50px;
  height: 50px;
  overflow: scroll; }
@media (min-width: 576px) {
  #conversejs .modal-dialog {
    max-width: 500px;
    margin: 1.75rem auto; }
  #conversejs .modal-dialog-centered {
    min-height: calc(100% - (1.75rem * 2)); }
  #conversejs .modal-sm {
    max-width: 300px; } }
@media (min-width: 992px) {
  #conversejs .modal-lg {
    max-width: 800px; } }
#conversejs .tooltip {
  position: absolute;
  z-index: 1070;
  display: block;
  margin: 0;
  font-family: -apple-system, BlinkMacSystemFont, "Segoe UI", Roboto, "Helvetica Neue", Arial, sans-serif, "Apple Color Emoji", "Segoe UI Emoji", "Segoe UI Symbol";
  font-style: normal;
  font-weight: 400;
  line-height: 1.5;
  text-align: left;
  text-align: start;
  text-decoration: none;
  text-shadow: none;
  text-transform: none;
  letter-spacing: normal;
  word-break: normal;
  word-spacing: normal;
  white-space: normal;
  line-break: auto;
  font-size: 0.875rem;
  word-wrap: break-word;
  opacity: 0; }
  #conversejs .tooltip.show {
    opacity: 0.9; }
  #conversejs .tooltip .arrow {
    position: absolute;
    display: block;
    width: 0.8rem;
    height: 0.4rem; }
    #conversejs .tooltip .arrow::before {
      position: absolute;
      content: "";
      border-color: transparent;
      border-style: solid; }
#conversejs .bs-tooltip-top, #conversejs .bs-tooltip-auto[x-placement^="top"] {
  padding: 0.4rem 0; }
  #conversejs .bs-tooltip-top .arrow, #conversejs .bs-tooltip-auto[x-placement^="top"] .arrow {
    bottom: 0; }
    #conversejs .bs-tooltip-top .arrow::before, #conversejs .bs-tooltip-auto[x-placement^="top"] .arrow::before {
      top: 0;
      border-width: 0.4rem 0.4rem 0;
      border-top-color: #000; }
#conversejs .bs-tooltip-right, #conversejs .bs-tooltip-auto[x-placement^="right"] {
  padding: 0 0.4rem; }
  #conversejs .bs-tooltip-right .arrow, #conversejs .bs-tooltip-auto[x-placement^="right"] .arrow {
    left: 0;
    width: 0.4rem;
    height: 0.8rem; }
    #conversejs .bs-tooltip-right .arrow::before, #conversejs .bs-tooltip-auto[x-placement^="right"] .arrow::before {
      right: 0;
      border-width: 0.4rem 0.4rem 0.4rem 0;
      border-right-color: #000; }
#conversejs .bs-tooltip-bottom, #conversejs .bs-tooltip-auto[x-placement^="bottom"] {
  padding: 0.4rem 0; }
  #conversejs .bs-tooltip-bottom .arrow, #conversejs .bs-tooltip-auto[x-placement^="bottom"] .arrow {
    top: 0; }
    #conversejs .bs-tooltip-bottom .arrow::before, #conversejs .bs-tooltip-auto[x-placement^="bottom"] .arrow::before {
      bottom: 0;
      border-width: 0 0.4rem 0.4rem;
      border-bottom-color: #000; }
#conversejs .bs-tooltip-left, #conversejs .bs-tooltip-auto[x-placement^="left"] {
  padding: 0 0.4rem; }
  #conversejs .bs-tooltip-left .arrow, #conversejs .bs-tooltip-auto[x-placement^="left"] .arrow {
    right: 0;
    width: 0.4rem;
    height: 0.8rem; }
    #conversejs .bs-tooltip-left .arrow::before, #conversejs .bs-tooltip-auto[x-placement^="left"] .arrow::before {
      left: 0;
      border-width: 0.4rem 0 0.4rem 0.4rem;
      border-left-color: #000; }
#conversejs .tooltip-inner {
  max-width: 200px;
  padding: 0.25rem 0.5rem;
  color: #fff;
  text-align: center;
  background-color: #000;
  border-radius: 0.25rem; }
#conversejs .popover {
  position: absolute;
  top: 0;
  left: 0;
  z-index: 1060;
  display: block;
  max-width: 276px;
  font-family: -apple-system, BlinkMacSystemFont, "Segoe UI", Roboto, "Helvetica Neue", Arial, sans-serif, "Apple Color Emoji", "Segoe UI Emoji", "Segoe UI Symbol";
  font-style: normal;
  font-weight: 400;
  line-height: 1.5;
  text-align: left;
  text-align: start;
  text-decoration: none;
  text-shadow: none;
  text-transform: none;
  letter-spacing: normal;
  word-break: normal;
  word-spacing: normal;
  white-space: normal;
  line-break: auto;
  font-size: 0.875rem;
  word-wrap: break-word;
  background-color: #fff;
  background-clip: padding-box;
  border: 1px solid rgba(0, 0, 0, 0.2);
  border-radius: 0.3rem; }
  #conversejs .popover .arrow {
    position: absolute;
    display: block;
    width: 1rem;
    height: 0.5rem;
    margin: 0 0.3rem; }
    #conversejs .popover .arrow::before, #conversejs .popover .arrow::after {
      position: absolute;
      display: block;
      content: "";
      border-color: transparent;
      border-style: solid; }
#conversejs .bs-popover-top, #conversejs .bs-popover-auto[x-placement^="top"] {
  margin-bottom: 0.5rem; }
  #conversejs .bs-popover-top .arrow, #conversejs .bs-popover-auto[x-placement^="top"] .arrow {
    bottom: calc((0.5rem + 1px) * -1); }
  #conversejs .bs-popover-top .arrow::before, #conversejs .bs-popover-auto[x-placement^="top"] .arrow::before,
  #conversejs .bs-popover-top .arrow::after,
  #conversejs .bs-popover-auto[x-placement^="top"] .arrow::after {
    border-width: 0.5rem 0.5rem 0; }
  #conversejs .bs-popover-top .arrow::before, #conversejs .bs-popover-auto[x-placement^="top"] .arrow::before {
    bottom: 0;
    border-top-color: rgba(0, 0, 0, 0.25); }
  #conversejs .bs-popover-top .arrow::after, #conversejs .bs-popover-auto[x-placement^="top"] .arrow::after {
    bottom: 1px;
    border-top-color: #fff; }
#conversejs .bs-popover-right, #conversejs .bs-popover-auto[x-placement^="right"] {
  margin-left: 0.5rem; }
  #conversejs .bs-popover-right .arrow, #conversejs .bs-popover-auto[x-placement^="right"] .arrow {
    left: calc((0.5rem + 1px) * -1);
    width: 0.5rem;
    height: 1rem;
    margin: 0.3rem 0; }
  #conversejs .bs-popover-right .arrow::before, #conversejs .bs-popover-auto[x-placement^="right"] .arrow::before,
  #conversejs .bs-popover-right .arrow::after,
  #conversejs .bs-popover-auto[x-placement^="right"] .arrow::after {
    border-width: 0.5rem 0.5rem 0.5rem 0; }
  #conversejs .bs-popover-right .arrow::before, #conversejs .bs-popover-auto[x-placement^="right"] .arrow::before {
    left: 0;
    border-right-color: rgba(0, 0, 0, 0.25); }
  #conversejs .bs-popover-right .arrow::after, #conversejs .bs-popover-auto[x-placement^="right"] .arrow::after {
    left: 1px;
    border-right-color: #fff; }
#conversejs .bs-popover-bottom, #conversejs .bs-popover-auto[x-placement^="bottom"] {
  margin-top: 0.5rem; }
  #conversejs .bs-popover-bottom .arrow, #conversejs .bs-popover-auto[x-placement^="bottom"] .arrow {
    top: calc((0.5rem + 1px) * -1); }
  #conversejs .bs-popover-bottom .arrow::before, #conversejs .bs-popover-auto[x-placement^="bottom"] .arrow::before,
  #conversejs .bs-popover-bottom .arrow::after,
  #conversejs .bs-popover-auto[x-placement^="bottom"] .arrow::after {
    border-width: 0 0.5rem 0.5rem 0.5rem; }
  #conversejs .bs-popover-bottom .arrow::before, #conversejs .bs-popover-auto[x-placement^="bottom"] .arrow::before {
    top: 0;
    border-bottom-color: rgba(0, 0, 0, 0.25); }
  #conversejs .bs-popover-bottom .arrow::after, #conversejs .bs-popover-auto[x-placement^="bottom"] .arrow::after {
    top: 1px;
    border-bottom-color: #fff; }
  #conversejs .bs-popover-bottom .popover-header::before, #conversejs .bs-popover-auto[x-placement^="bottom"] .popover-header::before {
    position: absolute;
    top: 0;
    left: 50%;
    display: block;
    width: 1rem;
    margin-left: -0.5rem;
    content: "";
    border-bottom: 1px solid #f7f7f7; }
#conversejs .bs-popover-left, #conversejs .bs-popover-auto[x-placement^="left"] {
  margin-right: 0.5rem; }
  #conversejs .bs-popover-left .arrow, #conversejs .bs-popover-auto[x-placement^="left"] .arrow {
    right: calc((0.5rem + 1px) * -1);
    width: 0.5rem;
    height: 1rem;
    margin: 0.3rem 0; }
  #conversejs .bs-popover-left .arrow::before, #conversejs .bs-popover-auto[x-placement^="left"] .arrow::before,
  #conversejs .bs-popover-left .arrow::after,
  #conversejs .bs-popover-auto[x-placement^="left"] .arrow::after {
    border-width: 0.5rem 0 0.5rem 0.5rem; }
  #conversejs .bs-popover-left .arrow::before, #conversejs .bs-popover-auto[x-placement^="left"] .arrow::before {
    right: 0;
    border-left-color: rgba(0, 0, 0, 0.25); }
  #conversejs .bs-popover-left .arrow::after, #conversejs .bs-popover-auto[x-placement^="left"] .arrow::after {
    right: 1px;
    border-left-color: #fff; }
#conversejs .popover-header {
  padding: 0.5rem 0.75rem;
  margin-bottom: 0;
  font-size: 1rem;
  color: inherit;
  background-color: #f7f7f7;
  border-bottom: 1px solid #ebebeb;
  border-top-left-radius: calc(0.3rem - 1px);
  border-top-right-radius: calc(0.3rem - 1px); }
  #conversejs .popover-header:empty {
    display: none; }
#conversejs .popover-body {
  padding: 0.5rem 0.75rem;
  color: #212529; }
#conversejs .align-baseline {
  vertical-align: baseline !important; }
#conversejs .align-top {
  vertical-align: top !important; }
#conversejs .align-middle {
  vertical-align: middle !important; }
#conversejs .align-bottom {
  vertical-align: bottom !important; }
#conversejs .align-text-bottom {
  vertical-align: text-bottom !important; }
#conversejs .align-text-top {
  vertical-align: text-top !important; }
#conversejs .bg-primary {
  background-color: #387592 !important; }
#conversejs a.bg-primary:hover, #conversejs a.bg-primary:focus,
#conversejs button.bg-primary:hover,
#conversejs button.bg-primary:focus {
  background-color: #2a576d !important; }
#conversejs .bg-secondary {
  background-color: #6c757d !important; }
#conversejs a.bg-secondary:hover, #conversejs a.bg-secondary:focus,
#conversejs button.bg-secondary:hover,
#conversejs button.bg-secondary:focus {
  background-color: #545b62 !important; }
#conversejs .bg-success {
  background-color: #3AA569 !important; }
#conversejs a.bg-success:hover, #conversejs a.bg-success:focus,
#conversejs button.bg-success:hover,
#conversejs button.bg-success:focus {
  background-color: #2d7f51 !important; }
#conversejs .bg-info {
  background-color: #17a2b8 !important; }
#conversejs a.bg-info:hover, #conversejs a.bg-info:focus,
#conversejs button.bg-info:hover,
#conversejs button.bg-info:focus {
  background-color: #117a8b !important; }
#conversejs .bg-warning {
  background-color: #ffc107 !important; }
#conversejs a.bg-warning:hover, #conversejs a.bg-warning:focus,
#conversejs button.bg-warning:hover,
#conversejs button.bg-warning:focus {
  background-color: #d39e00 !important; }
#conversejs .bg-danger {
  background-color: #E77051 !important; }
#conversejs a.bg-danger:hover, #conversejs a.bg-danger:focus,
#conversejs button.bg-danger:hover,
#conversejs button.bg-danger:focus {
  background-color: #e14b24 !important; }
#conversejs .bg-light {
  background-color: #f8f9fa !important; }
#conversejs a.bg-light:hover, #conversejs a.bg-light:focus,
#conversejs button.bg-light:hover,
#conversejs button.bg-light:focus {
  background-color: #dae0e5 !important; }
#conversejs .bg-dark {
  background-color: #343a40 !important; }
#conversejs a.bg-dark:hover, #conversejs a.bg-dark:focus,
#conversejs button.bg-dark:hover,
#conversejs button.bg-dark:focus {
  background-color: #1d2124 !important; }
#conversejs .bg-white {
  background-color: #fff !important; }
#conversejs .bg-transparent {
  background-color: transparent !important; }
#conversejs .border {
  border: 1px solid #CCC !important; }
#conversejs .border-top {
  border-top: 1px solid #CCC !important; }
#conversejs .border-right {
  border-right: 1px solid #CCC !important; }
#conversejs .border-bottom {
  border-bottom: 1px solid #CCC !important; }
#conversejs .border-left {
  border-left: 1px solid #CCC !important; }
#conversejs .border-0 {
  border: 0 !important; }
#conversejs .border-top-0 {
  border-top: 0 !important; }
#conversejs .border-right-0 {
  border-right: 0 !important; }
#conversejs .border-bottom-0 {
  border-bottom: 0 !important; }
#conversejs .border-left-0 {
  border-left: 0 !important; }
#conversejs .border-primary {
  border-color: #387592 !important; }
#conversejs .border-secondary {
  border-color: #6c757d !important; }
#conversejs .border-success {
  border-color: #3AA569 !important; }
#conversejs .border-info {
  border-color: #17a2b8 !important; }
#conversejs .border-warning {
  border-color: #ffc107 !important; }
#conversejs .border-danger {
  border-color: #E77051 !important; }
#conversejs .border-light {
  border-color: #f8f9fa !important; }
#conversejs .border-dark {
  border-color: #343a40 !important; }
#conversejs .border-white {
  border-color: #fff !important; }
#conversejs .rounded {
  border-radius: 0.25rem !important; }
#conversejs .rounded-top {
  border-top-left-radius: 0.25rem !important;
  border-top-right-radius: 0.25rem !important; }
#conversejs .rounded-right {
  border-top-right-radius: 0.25rem !important;
  border-bottom-right-radius: 0.25rem !important; }
#conversejs .rounded-bottom {
  border-bottom-right-radius: 0.25rem !important;
  border-bottom-left-radius: 0.25rem !important; }
#conversejs .rounded-left {
  border-top-left-radius: 0.25rem !important;
  border-bottom-left-radius: 0.25rem !important; }
#conversejs .rounded-circle {
  border-radius: 50% !important; }
#conversejs .rounded-0 {
  border-radius: 0 !important; }
#conversejs .clearfix::after {
  display: block;
  clear: both;
  content: ""; }
#conversejs .d-none {
  display: none !important; }
#conversejs .d-inline {
  display: inline !important; }
#conversejs .d-inline-block {
  display: inline-block !important; }
#conversejs .d-block {
  display: block !important; }
#conversejs .d-table {
  display: table !important; }
#conversejs .d-table-row {
  display: table-row !important; }
#conversejs .d-table-cell {
  display: table-cell !important; }
#conversejs .d-flex {
  display: flex !important; }
#conversejs .d-inline-flex {
  display: inline-flex !important; }
@media (min-width: 576px) {
  #conversejs .d-sm-none {
    display: none !important; }
  #conversejs .d-sm-inline {
    display: inline !important; }
  #conversejs .d-sm-inline-block {
    display: inline-block !important; }
  #conversejs .d-sm-block {
    display: block !important; }
  #conversejs .d-sm-table {
    display: table !important; }
  #conversejs .d-sm-table-row {
    display: table-row !important; }
  #conversejs .d-sm-table-cell {
    display: table-cell !important; }
  #conversejs .d-sm-flex {
    display: flex !important; }
  #conversejs .d-sm-inline-flex {
    display: inline-flex !important; } }
@media (min-width: 768px) {
  #conversejs .d-md-none {
    display: none !important; }
  #conversejs .d-md-inline {
    display: inline !important; }
  #conversejs .d-md-inline-block {
    display: inline-block !important; }
  #conversejs .d-md-block {
    display: block !important; }
  #conversejs .d-md-table {
    display: table !important; }
  #conversejs .d-md-table-row {
    display: table-row !important; }
  #conversejs .d-md-table-cell {
    display: table-cell !important; }
  #conversejs .d-md-flex {
    display: flex !important; }
  #conversejs .d-md-inline-flex {
    display: inline-flex !important; } }
@media (min-width: 992px) {
  #conversejs .d-lg-none {
    display: none !important; }
  #conversejs .d-lg-inline {
    display: inline !important; }
  #conversejs .d-lg-inline-block {
    display: inline-block !important; }
  #conversejs .d-lg-block {
    display: block !important; }
  #conversejs .d-lg-table {
    display: table !important; }
  #conversejs .d-lg-table-row {
    display: table-row !important; }
  #conversejs .d-lg-table-cell {
    display: table-cell !important; }
  #conversejs .d-lg-flex {
    display: flex !important; }
  #conversejs .d-lg-inline-flex {
    display: inline-flex !important; } }
@media (min-width: 1200px) {
  #conversejs .d-xl-none {
    display: none !important; }
  #conversejs .d-xl-inline {
    display: inline !important; }
  #conversejs .d-xl-inline-block {
    display: inline-block !important; }
  #conversejs .d-xl-block {
    display: block !important; }
  #conversejs .d-xl-table {
    display: table !important; }
  #conversejs .d-xl-table-row {
    display: table-row !important; }
  #conversejs .d-xl-table-cell {
    display: table-cell !important; }
  #conversejs .d-xl-flex {
    display: flex !important; }
  #conversejs .d-xl-inline-flex {
    display: inline-flex !important; } }
@media print {
  #conversejs .d-print-none {
    display: none !important; }
  #conversejs .d-print-inline {
    display: inline !important; }
  #conversejs .d-print-inline-block {
    display: inline-block !important; }
  #conversejs .d-print-block {
    display: block !important; }
  #conversejs .d-print-table {
    display: table !important; }
  #conversejs .d-print-table-row {
    display: table-row !important; }
  #conversejs .d-print-table-cell {
    display: table-cell !important; }
  #conversejs .d-print-flex {
    display: flex !important; }
  #conversejs .d-print-inline-flex {
    display: inline-flex !important; } }
#conversejs .embed-responsive {
  position: relative;
  display: block;
  width: 100%;
  padding: 0;
  overflow: hidden; }
  #conversejs .embed-responsive::before {
    display: block;
    content: ""; }
  #conversejs .embed-responsive .embed-responsive-item,
  #conversejs .embed-responsive iframe,
  #conversejs .embed-responsive embed,
  #conversejs .embed-responsive object,
  #conversejs .embed-responsive video {
    position: absolute;
    top: 0;
    bottom: 0;
    left: 0;
    width: 100%;
    height: 100%;
    border: 0; }
#conversejs .embed-responsive-21by9::before {
  padding-top: 42.8571428571%; }
#conversejs .embed-responsive-16by9::before {
  padding-top: 56.25%; }
#conversejs .embed-responsive-4by3::before {
  padding-top: 75%; }
#conversejs .embed-responsive-1by1::before {
  padding-top: 100%; }
#conversejs .flex-row {
  flex-direction: row !important; }
#conversejs .flex-column {
  flex-direction: column !important; }
#conversejs .flex-row-reverse {
  flex-direction: row-reverse !important; }
#conversejs .flex-column-reverse {
  flex-direction: column-reverse !important; }
#conversejs .flex-wrap {
  flex-wrap: wrap !important; }
#conversejs .flex-nowrap {
  flex-wrap: nowrap !important; }
#conversejs .flex-wrap-reverse {
  flex-wrap: wrap-reverse !important; }
#conversejs .justify-content-start {
  justify-content: flex-start !important; }
#conversejs .justify-content-end {
  justify-content: flex-end !important; }
#conversejs .justify-content-center {
  justify-content: center !important; }
#conversejs .justify-content-between {
  justify-content: space-between !important; }
#conversejs .justify-content-around {
  justify-content: space-around !important; }
#conversejs .align-items-start {
  align-items: flex-start !important; }
#conversejs .align-items-end {
  align-items: flex-end !important; }
#conversejs .align-items-center {
  align-items: center !important; }
#conversejs .align-items-baseline {
  align-items: baseline !important; }
#conversejs .align-items-stretch {
  align-items: stretch !important; }
#conversejs .align-content-start {
  align-content: flex-start !important; }
#conversejs .align-content-end {
  align-content: flex-end !important; }
#conversejs .align-content-center {
  align-content: center !important; }
#conversejs .align-content-between {
  align-content: space-between !important; }
#conversejs .align-content-around {
  align-content: space-around !important; }
#conversejs .align-content-stretch {
  align-content: stretch !important; }
#conversejs .align-self-auto {
  align-self: auto !important; }
#conversejs .align-self-start {
  align-self: flex-start !important; }
#conversejs .align-self-end {
  align-self: flex-end !important; }
#conversejs .align-self-center {
  align-self: center !important; }
#conversejs .align-self-baseline {
  align-self: baseline !important; }
#conversejs .align-self-stretch {
  align-self: stretch !important; }
@media (min-width: 576px) {
  #conversejs .flex-sm-row {
    flex-direction: row !important; }
  #conversejs .flex-sm-column {
    flex-direction: column !important; }
  #conversejs .flex-sm-row-reverse {
    flex-direction: row-reverse !important; }
  #conversejs .flex-sm-column-reverse {
    flex-direction: column-reverse !important; }
  #conversejs .flex-sm-wrap {
    flex-wrap: wrap !important; }
  #conversejs .flex-sm-nowrap {
    flex-wrap: nowrap !important; }
  #conversejs .flex-sm-wrap-reverse {
    flex-wrap: wrap-reverse !important; }
  #conversejs .justify-content-sm-start {
    justify-content: flex-start !important; }
  #conversejs .justify-content-sm-end {
    justify-content: flex-end !important; }
  #conversejs .justify-content-sm-center {
    justify-content: center !important; }
  #conversejs .justify-content-sm-between {
    justify-content: space-between !important; }
  #conversejs .justify-content-sm-around {
    justify-content: space-around !important; }
  #conversejs .align-items-sm-start {
    align-items: flex-start !important; }
  #conversejs .align-items-sm-end {
    align-items: flex-end !important; }
  #conversejs .align-items-sm-center {
    align-items: center !important; }
  #conversejs .align-items-sm-baseline {
    align-items: baseline !important; }
  #conversejs .align-items-sm-stretch {
    align-items: stretch !important; }
  #conversejs .align-content-sm-start {
    align-content: flex-start !important; }
  #conversejs .align-content-sm-end {
    align-content: flex-end !important; }
  #conversejs .align-content-sm-center {
    align-content: center !important; }
  #conversejs .align-content-sm-between {
    align-content: space-between !important; }
  #conversejs .align-content-sm-around {
    align-content: space-around !important; }
  #conversejs .align-content-sm-stretch {
    align-content: stretch !important; }
  #conversejs .align-self-sm-auto {
    align-self: auto !important; }
  #conversejs .align-self-sm-start {
    align-self: flex-start !important; }
  #conversejs .align-self-sm-end {
    align-self: flex-end !important; }
  #conversejs .align-self-sm-center {
    align-self: center !important; }
  #conversejs .align-self-sm-baseline {
    align-self: baseline !important; }
  #conversejs .align-self-sm-stretch {
    align-self: stretch !important; } }
@media (min-width: 768px) {
  #conversejs .flex-md-row {
    flex-direction: row !important; }
  #conversejs .flex-md-column {
    flex-direction: column !important; }
  #conversejs .flex-md-row-reverse {
    flex-direction: row-reverse !important; }
  #conversejs .flex-md-column-reverse {
    flex-direction: column-reverse !important; }
  #conversejs .flex-md-wrap {
    flex-wrap: wrap !important; }
  #conversejs .flex-md-nowrap {
    flex-wrap: nowrap !important; }
  #conversejs .flex-md-wrap-reverse {
    flex-wrap: wrap-reverse !important; }
  #conversejs .justify-content-md-start {
    justify-content: flex-start !important; }
  #conversejs .justify-content-md-end {
    justify-content: flex-end !important; }
  #conversejs .justify-content-md-center {
    justify-content: center !important; }
  #conversejs .justify-content-md-between {
    justify-content: space-between !important; }
  #conversejs .justify-content-md-around {
    justify-content: space-around !important; }
  #conversejs .align-items-md-start {
    align-items: flex-start !important; }
  #conversejs .align-items-md-end {
    align-items: flex-end !important; }
  #conversejs .align-items-md-center {
    align-items: center !important; }
  #conversejs .align-items-md-baseline {
    align-items: baseline !important; }
  #conversejs .align-items-md-stretch {
    align-items: stretch !important; }
  #conversejs .align-content-md-start {
    align-content: flex-start !important; }
  #conversejs .align-content-md-end {
    align-content: flex-end !important; }
  #conversejs .align-content-md-center {
    align-content: center !important; }
  #conversejs .align-content-md-between {
    align-content: space-between !important; }
  #conversejs .align-content-md-around {
    align-content: space-around !important; }
  #conversejs .align-content-md-stretch {
    align-content: stretch !important; }
  #conversejs .align-self-md-auto {
    align-self: auto !important; }
  #conversejs .align-self-md-start {
    align-self: flex-start !important; }
  #conversejs .align-self-md-end {
    align-self: flex-end !important; }
  #conversejs .align-self-md-center {
    align-self: center !important; }
  #conversejs .align-self-md-baseline {
    align-self: baseline !important; }
  #conversejs .align-self-md-stretch {
    align-self: stretch !important; } }
@media (min-width: 992px) {
  #conversejs .flex-lg-row {
    flex-direction: row !important; }
  #conversejs .flex-lg-column {
    flex-direction: column !important; }
  #conversejs .flex-lg-row-reverse {
    flex-direction: row-reverse !important; }
  #conversejs .flex-lg-column-reverse {
    flex-direction: column-reverse !important; }
  #conversejs .flex-lg-wrap {
    flex-wrap: wrap !important; }
  #conversejs .flex-lg-nowrap {
    flex-wrap: nowrap !important; }
  #conversejs .flex-lg-wrap-reverse {
    flex-wrap: wrap-reverse !important; }
  #conversejs .justify-content-lg-start {
    justify-content: flex-start !important; }
  #conversejs .justify-content-lg-end {
    justify-content: flex-end !important; }
  #conversejs .justify-content-lg-center {
    justify-content: center !important; }
  #conversejs .justify-content-lg-between {
    justify-content: space-between !important; }
  #conversejs .justify-content-lg-around {
    justify-content: space-around !important; }
  #conversejs .align-items-lg-start {
    align-items: flex-start !important; }
  #conversejs .align-items-lg-end {
    align-items: flex-end !important; }
  #conversejs .align-items-lg-center {
    align-items: center !important; }
  #conversejs .align-items-lg-baseline {
    align-items: baseline !important; }
  #conversejs .align-items-lg-stretch {
    align-items: stretch !important; }
  #conversejs .align-content-lg-start {
    align-content: flex-start !important; }
  #conversejs .align-content-lg-end {
    align-content: flex-end !important; }
  #conversejs .align-content-lg-center {
    align-content: center !important; }
  #conversejs .align-content-lg-between {
    align-content: space-between !important; }
  #conversejs .align-content-lg-around {
    align-content: space-around !important; }
  #conversejs .align-content-lg-stretch {
    align-content: stretch !important; }
  #conversejs .align-self-lg-auto {
    align-self: auto !important; }
  #conversejs .align-self-lg-start {
    align-self: flex-start !important; }
  #conversejs .align-self-lg-end {
    align-self: flex-end !important; }
  #conversejs .align-self-lg-center {
    align-self: center !important; }
  #conversejs .align-self-lg-baseline {
    align-self: baseline !important; }
  #conversejs .align-self-lg-stretch {
    align-self: stretch !important; } }
@media (min-width: 1200px) {
  #conversejs .flex-xl-row {
    flex-direction: row !important; }
  #conversejs .flex-xl-column {
    flex-direction: column !important; }
  #conversejs .flex-xl-row-reverse {
    flex-direction: row-reverse !important; }
  #conversejs .flex-xl-column-reverse {
    flex-direction: column-reverse !important; }
  #conversejs .flex-xl-wrap {
    flex-wrap: wrap !important; }
  #conversejs .flex-xl-nowrap {
    flex-wrap: nowrap !important; }
  #conversejs .flex-xl-wrap-reverse {
    flex-wrap: wrap-reverse !important; }
  #conversejs .justify-content-xl-start {
    justify-content: flex-start !important; }
  #conversejs .justify-content-xl-end {
    justify-content: flex-end !important; }
  #conversejs .justify-content-xl-center {
    justify-content: center !important; }
  #conversejs .justify-content-xl-between {
    justify-content: space-between !important; }
  #conversejs .justify-content-xl-around {
    justify-content: space-around !important; }
  #conversejs .align-items-xl-start {
    align-items: flex-start !important; }
  #conversejs .align-items-xl-end {
    align-items: flex-end !important; }
  #conversejs .align-items-xl-center {
    align-items: center !important; }
  #conversejs .align-items-xl-baseline {
    align-items: baseline !important; }
  #conversejs .align-items-xl-stretch {
    align-items: stretch !important; }
  #conversejs .align-content-xl-start {
    align-content: flex-start !important; }
  #conversejs .align-content-xl-end {
    align-content: flex-end !important; }
  #conversejs .align-content-xl-center {
    align-content: center !important; }
  #conversejs .align-content-xl-between {
    align-content: space-between !important; }
  #conversejs .align-content-xl-around {
    align-content: space-around !important; }
  #conversejs .align-content-xl-stretch {
    align-content: stretch !important; }
  #conversejs .align-self-xl-auto {
    align-self: auto !important; }
  #conversejs .align-self-xl-start {
    align-self: flex-start !important; }
  #conversejs .align-self-xl-end {
    align-self: flex-end !important; }
  #conversejs .align-self-xl-center {
    align-self: center !important; }
  #conversejs .align-self-xl-baseline {
    align-self: baseline !important; }
  #conversejs .align-self-xl-stretch {
    align-self: stretch !important; } }
#conversejs .float-left {
  float: left !important; }
#conversejs .float-right {
  float: right !important; }
#conversejs .float-none {
  float: none !important; }
@media (min-width: 576px) {
  #conversejs .float-sm-left {
    float: left !important; }
  #conversejs .float-sm-right {
    float: right !important; }
  #conversejs .float-sm-none {
    float: none !important; } }
@media (min-width: 768px) {
  #conversejs .float-md-left {
    float: left !important; }
  #conversejs .float-md-right {
    float: right !important; }
  #conversejs .float-md-none {
    float: none !important; } }
@media (min-width: 992px) {
  #conversejs .float-lg-left {
    float: left !important; }
  #conversejs .float-lg-right {
    float: right !important; }
  #conversejs .float-lg-none {
    float: none !important; } }
@media (min-width: 1200px) {
  #conversejs .float-xl-left {
    float: left !important; }
  #conversejs .float-xl-right {
    float: right !important; }
  #conversejs .float-xl-none {
    float: none !important; } }
#conversejs .position-static {
  position: static !important; }
#conversejs .position-relative {
  position: relative !important; }
#conversejs .position-absolute {
  position: absolute !important; }
#conversejs .position-fixed {
  position: fixed !important; }
#conversejs .position-sticky {
  position: sticky !important; }
#conversejs .fixed-top {
  position: fixed;
  top: 0;
  right: 0;
  left: 0;
  z-index: 1030; }
#conversejs .fixed-bottom {
  position: fixed;
  right: 0;
  bottom: 0;
  left: 0;
  z-index: 1030; }
@supports (position: sticky) {
  #conversejs .sticky-top {
    position: sticky;
    top: 0;
    z-index: 1020; } }
#conversejs .sr-only {
  position: absolute;
  width: 1px;
  height: 1px;
  padding: 0;
  overflow: hidden;
  clip: rect(0, 0, 0, 0);
  white-space: nowrap;
  clip-path: inset(50%);
  border: 0; }
#conversejs .sr-only-focusable:active, #conversejs .sr-only-focusable:focus {
  position: static;
  width: auto;
  height: auto;
  overflow: visible;
  clip: auto;
  white-space: normal;
  clip-path: none; }
#conversejs .w-25 {
  width: 25% !important; }
#conversejs .w-50 {
  width: 50% !important; }
#conversejs .w-75 {
  width: 75% !important; }
#conversejs .w-100 {
  width: 100% !important; }
#conversejs .h-25 {
  height: 25% !important; }
#conversejs .h-50 {
  height: 50% !important; }
#conversejs .h-75 {
  height: 75% !important; }
#conversejs .h-100 {
  height: 100% !important; }
#conversejs .mw-100 {
  max-width: 100% !important; }
#conversejs .mh-100 {
  max-height: 100% !important; }
#conversejs .m-0 {
  margin: 0 !important; }
#conversejs .mt-0,
#conversejs .my-0 {
  margin-top: 0 !important; }
#conversejs .mr-0,
#conversejs .mx-0 {
  margin-right: 0 !important; }
#conversejs .mb-0,
#conversejs .my-0 {
  margin-bottom: 0 !important; }
#conversejs .ml-0,
#conversejs .mx-0 {
  margin-left: 0 !important; }
#conversejs .m-1 {
  margin: 0.25rem !important; }
#conversejs .mt-1,
#conversejs .my-1 {
  margin-top: 0.25rem !important; }
#conversejs .mr-1,
#conversejs .mx-1 {
  margin-right: 0.25rem !important; }
#conversejs .mb-1,
#conversejs .my-1 {
  margin-bottom: 0.25rem !important; }
#conversejs .ml-1,
#conversejs .mx-1 {
  margin-left: 0.25rem !important; }
#conversejs .m-2 {
  margin: 0.5rem !important; }
#conversejs .mt-2,
#conversejs .my-2 {
  margin-top: 0.5rem !important; }
#conversejs .mr-2,
#conversejs .mx-2 {
  margin-right: 0.5rem !important; }
#conversejs .mb-2,
#conversejs .my-2 {
  margin-bottom: 0.5rem !important; }
#conversejs .ml-2,
#conversejs .mx-2 {
  margin-left: 0.5rem !important; }
#conversejs .m-3 {
  margin: 1rem !important; }
#conversejs .mt-3,
#conversejs .my-3 {
  margin-top: 1rem !important; }
#conversejs .mr-3,
#conversejs .mx-3 {
  margin-right: 1rem !important; }
#conversejs .mb-3,
#conversejs .my-3 {
  margin-bottom: 1rem !important; }
#conversejs .ml-3,
#conversejs .mx-3 {
  margin-left: 1rem !important; }
#conversejs .m-4 {
  margin: 1.5rem !important; }
#conversejs .mt-4,
#conversejs .my-4 {
  margin-top: 1.5rem !important; }
#conversejs .mr-4,
#conversejs .mx-4 {
  margin-right: 1.5rem !important; }
#conversejs .mb-4,
#conversejs .my-4 {
  margin-bottom: 1.5rem !important; }
#conversejs .ml-4,
#conversejs .mx-4 {
  margin-left: 1.5rem !important; }
#conversejs .m-5 {
  margin: 3rem !important; }
#conversejs .mt-5,
#conversejs .my-5 {
  margin-top: 3rem !important; }
#conversejs .mr-5,
#conversejs .mx-5 {
  margin-right: 3rem !important; }
#conversejs .mb-5,
#conversejs .my-5 {
  margin-bottom: 3rem !important; }
#conversejs .ml-5,
#conversejs .mx-5 {
  margin-left: 3rem !important; }
#conversejs .p-0 {
  padding: 0 !important; }
#conversejs .pt-0,
#conversejs .py-0 {
  padding-top: 0 !important; }
#conversejs .pr-0,
#conversejs .px-0 {
  padding-right: 0 !important; }
#conversejs .pb-0,
#conversejs .py-0 {
  padding-bottom: 0 !important; }
#conversejs .pl-0,
#conversejs .px-0 {
  padding-left: 0 !important; }
#conversejs .p-1 {
  padding: 0.25rem !important; }
#conversejs .pt-1,
#conversejs .py-1 {
  padding-top: 0.25rem !important; }
#conversejs .pr-1,
#conversejs .px-1 {
  padding-right: 0.25rem !important; }
#conversejs .pb-1,
#conversejs .py-1 {
  padding-bottom: 0.25rem !important; }
#conversejs .pl-1,
#conversejs .px-1 {
  padding-left: 0.25rem !important; }
#conversejs .p-2 {
  padding: 0.5rem !important; }
#conversejs .pt-2,
#conversejs .py-2 {
  padding-top: 0.5rem !important; }
#conversejs .pr-2,
#conversejs .px-2 {
  padding-right: 0.5rem !important; }
#conversejs .pb-2,
#conversejs .py-2 {
  padding-bottom: 0.5rem !important; }
#conversejs .pl-2,
#conversejs .px-2 {
  padding-left: 0.5rem !important; }
#conversejs .p-3 {
  padding: 1rem !important; }
#conversejs .pt-3,
#conversejs .py-3 {
  padding-top: 1rem !important; }
#conversejs .pr-3,
#conversejs .px-3 {
  padding-right: 1rem !important; }
#conversejs .pb-3,
#conversejs .py-3 {
  padding-bottom: 1rem !important; }
#conversejs .pl-3,
#conversejs .px-3 {
  padding-left: 1rem !important; }
#conversejs .p-4 {
  padding: 1.5rem !important; }
#conversejs .pt-4,
#conversejs .py-4 {
  padding-top: 1.5rem !important; }
#conversejs .pr-4,
#conversejs .px-4 {
  padding-right: 1.5rem !important; }
#conversejs .pb-4,
#conversejs .py-4 {
  padding-bottom: 1.5rem !important; }
#conversejs .pl-4,
#conversejs .px-4 {
  padding-left: 1.5rem !important; }
#conversejs .p-5 {
  padding: 3rem !important; }
#conversejs .pt-5,
#conversejs .py-5 {
  padding-top: 3rem !important; }
#conversejs .pr-5,
#conversejs .px-5 {
  padding-right: 3rem !important; }
#conversejs .pb-5,
#conversejs .py-5 {
  padding-bottom: 3rem !important; }
#conversejs .pl-5,
#conversejs .px-5 {
  padding-left: 3rem !important; }
#conversejs .m-auto {
  margin: auto !important; }
#conversejs .mt-auto,
#conversejs .my-auto {
  margin-top: auto !important; }
#conversejs .mr-auto,
#conversejs .mx-auto {
  margin-right: auto !important; }
#conversejs .mb-auto,
#conversejs .my-auto {
  margin-bottom: auto !important; }
#conversejs .ml-auto,
#conversejs .mx-auto {
  margin-left: auto !important; }
@media (min-width: 576px) {
  #conversejs .m-sm-0 {
    margin: 0 !important; }
  #conversejs .mt-sm-0,
  #conversejs .my-sm-0 {
    margin-top: 0 !important; }
  #conversejs .mr-sm-0,
  #conversejs .mx-sm-0 {
    margin-right: 0 !important; }
  #conversejs .mb-sm-0,
  #conversejs .my-sm-0 {
    margin-bottom: 0 !important; }
  #conversejs .ml-sm-0,
  #conversejs .mx-sm-0 {
    margin-left: 0 !important; }
  #conversejs .m-sm-1 {
    margin: 0.25rem !important; }
  #conversejs .mt-sm-1,
  #conversejs .my-sm-1 {
    margin-top: 0.25rem !important; }
  #conversejs .mr-sm-1,
  #conversejs .mx-sm-1 {
    margin-right: 0.25rem !important; }
  #conversejs .mb-sm-1,
  #conversejs .my-sm-1 {
    margin-bottom: 0.25rem !important; }
  #conversejs .ml-sm-1,
  #conversejs .mx-sm-1 {
    margin-left: 0.25rem !important; }
  #conversejs .m-sm-2 {
    margin: 0.5rem !important; }
  #conversejs .mt-sm-2,
  #conversejs .my-sm-2 {
    margin-top: 0.5rem !important; }
  #conversejs .mr-sm-2,
  #conversejs .mx-sm-2 {
    margin-right: 0.5rem !important; }
  #conversejs .mb-sm-2,
  #conversejs .my-sm-2 {
    margin-bottom: 0.5rem !important; }
  #conversejs .ml-sm-2,
  #conversejs .mx-sm-2 {
    margin-left: 0.5rem !important; }
  #conversejs .m-sm-3 {
    margin: 1rem !important; }
  #conversejs .mt-sm-3,
  #conversejs .my-sm-3 {
    margin-top: 1rem !important; }
  #conversejs .mr-sm-3,
  #conversejs .mx-sm-3 {
    margin-right: 1rem !important; }
  #conversejs .mb-sm-3,
  #conversejs .my-sm-3 {
    margin-bottom: 1rem !important; }
  #conversejs .ml-sm-3,
  #conversejs .mx-sm-3 {
    margin-left: 1rem !important; }
  #conversejs .m-sm-4 {
    margin: 1.5rem !important; }
  #conversejs .mt-sm-4,
  #conversejs .my-sm-4 {
    margin-top: 1.5rem !important; }
  #conversejs .mr-sm-4,
  #conversejs .mx-sm-4 {
    margin-right: 1.5rem !important; }
  #conversejs .mb-sm-4,
  #conversejs .my-sm-4 {
    margin-bottom: 1.5rem !important; }
  #conversejs .ml-sm-4,
  #conversejs .mx-sm-4 {
    margin-left: 1.5rem !important; }
  #conversejs .m-sm-5 {
    margin: 3rem !important; }
  #conversejs .mt-sm-5,
  #conversejs .my-sm-5 {
    margin-top: 3rem !important; }
  #conversejs .mr-sm-5,
  #conversejs .mx-sm-5 {
    margin-right: 3rem !important; }
  #conversejs .mb-sm-5,
  #conversejs .my-sm-5 {
    margin-bottom: 3rem !important; }
  #conversejs .ml-sm-5,
  #conversejs .mx-sm-5 {
    margin-left: 3rem !important; }
  #conversejs .p-sm-0 {
    padding: 0 !important; }
  #conversejs .pt-sm-0,
  #conversejs .py-sm-0 {
    padding-top: 0 !important; }
  #conversejs .pr-sm-0,
  #conversejs .px-sm-0 {
    padding-right: 0 !important; }
  #conversejs .pb-sm-0,
  #conversejs .py-sm-0 {
    padding-bottom: 0 !important; }
  #conversejs .pl-sm-0,
  #conversejs .px-sm-0 {
    padding-left: 0 !important; }
  #conversejs .p-sm-1 {
    padding: 0.25rem !important; }
  #conversejs .pt-sm-1,
  #conversejs .py-sm-1 {
    padding-top: 0.25rem !important; }
  #conversejs .pr-sm-1,
  #conversejs .px-sm-1 {
    padding-right: 0.25rem !important; }
  #conversejs .pb-sm-1,
  #conversejs .py-sm-1 {
    padding-bottom: 0.25rem !important; }
  #conversejs .pl-sm-1,
  #conversejs .px-sm-1 {
    padding-left: 0.25rem !important; }
  #conversejs .p-sm-2 {
    padding: 0.5rem !important; }
  #conversejs .pt-sm-2,
  #conversejs .py-sm-2 {
    padding-top: 0.5rem !important; }
  #conversejs .pr-sm-2,
  #conversejs .px-sm-2 {
    padding-right: 0.5rem !important; }
  #conversejs .pb-sm-2,
  #conversejs .py-sm-2 {
    padding-bottom: 0.5rem !important; }
  #conversejs .pl-sm-2,
  #conversejs .px-sm-2 {
    padding-left: 0.5rem !important; }
  #conversejs .p-sm-3 {
    padding: 1rem !important; }
  #conversejs .pt-sm-3,
  #conversejs .py-sm-3 {
    padding-top: 1rem !important; }
  #conversejs .pr-sm-3,
  #conversejs .px-sm-3 {
    padding-right: 1rem !important; }
  #conversejs .pb-sm-3,
  #conversejs .py-sm-3 {
    padding-bottom: 1rem !important; }
  #conversejs .pl-sm-3,
  #conversejs .px-sm-3 {
    padding-left: 1rem !important; }
  #conversejs .p-sm-4 {
    padding: 1.5rem !important; }
  #conversejs .pt-sm-4,
  #conversejs .py-sm-4 {
    padding-top: 1.5rem !important; }
  #conversejs .pr-sm-4,
  #conversejs .px-sm-4 {
    padding-right: 1.5rem !important; }
  #conversejs .pb-sm-4,
  #conversejs .py-sm-4 {
    padding-bottom: 1.5rem !important; }
  #conversejs .pl-sm-4,
  #conversejs .px-sm-4 {
    padding-left: 1.5rem !important; }
  #conversejs .p-sm-5 {
    padding: 3rem !important; }
  #conversejs .pt-sm-5,
  #conversejs .py-sm-5 {
    padding-top: 3rem !important; }
  #conversejs .pr-sm-5,
  #conversejs .px-sm-5 {
    padding-right: 3rem !important; }
  #conversejs .pb-sm-5,
  #conversejs .py-sm-5 {
    padding-bottom: 3rem !important; }
  #conversejs .pl-sm-5,
  #conversejs .px-sm-5 {
    padding-left: 3rem !important; }
  #conversejs .m-sm-auto {
    margin: auto !important; }
  #conversejs .mt-sm-auto,
  #conversejs .my-sm-auto {
    margin-top: auto !important; }
  #conversejs .mr-sm-auto,
  #conversejs .mx-sm-auto {
    margin-right: auto !important; }
  #conversejs .mb-sm-auto,
  #conversejs .my-sm-auto {
    margin-bottom: auto !important; }
  #conversejs .ml-sm-auto,
  #conversejs .mx-sm-auto {
    margin-left: auto !important; } }
@media (min-width: 768px) {
  #conversejs .m-md-0 {
    margin: 0 !important; }
  #conversejs .mt-md-0,
  #conversejs .my-md-0 {
    margin-top: 0 !important; }
  #conversejs .mr-md-0,
  #conversejs .mx-md-0 {
    margin-right: 0 !important; }
  #conversejs .mb-md-0,
  #conversejs .my-md-0 {
    margin-bottom: 0 !important; }
  #conversejs .ml-md-0,
  #conversejs .mx-md-0 {
    margin-left: 0 !important; }
  #conversejs .m-md-1 {
    margin: 0.25rem !important; }
  #conversejs .mt-md-1,
  #conversejs .my-md-1 {
    margin-top: 0.25rem !important; }
  #conversejs .mr-md-1,
  #conversejs .mx-md-1 {
    margin-right: 0.25rem !important; }
  #conversejs .mb-md-1,
  #conversejs .my-md-1 {
    margin-bottom: 0.25rem !important; }
  #conversejs .ml-md-1,
  #conversejs .mx-md-1 {
    margin-left: 0.25rem !important; }
  #conversejs .m-md-2 {
    margin: 0.5rem !important; }
  #conversejs .mt-md-2,
  #conversejs .my-md-2 {
    margin-top: 0.5rem !important; }
  #conversejs .mr-md-2,
  #conversejs .mx-md-2 {
    margin-right: 0.5rem !important; }
  #conversejs .mb-md-2,
  #conversejs .my-md-2 {
    margin-bottom: 0.5rem !important; }
  #conversejs .ml-md-2,
  #conversejs .mx-md-2 {
    margin-left: 0.5rem !important; }
  #conversejs .m-md-3 {
    margin: 1rem !important; }
  #conversejs .mt-md-3,
  #conversejs .my-md-3 {
    margin-top: 1rem !important; }
  #conversejs .mr-md-3,
  #conversejs .mx-md-3 {
    margin-right: 1rem !important; }
  #conversejs .mb-md-3,
  #conversejs .my-md-3 {
    margin-bottom: 1rem !important; }
  #conversejs .ml-md-3,
  #conversejs .mx-md-3 {
    margin-left: 1rem !important; }
  #conversejs .m-md-4 {
    margin: 1.5rem !important; }
  #conversejs .mt-md-4,
  #conversejs .my-md-4 {
    margin-top: 1.5rem !important; }
  #conversejs .mr-md-4,
  #conversejs .mx-md-4 {
    margin-right: 1.5rem !important; }
  #conversejs .mb-md-4,
  #conversejs .my-md-4 {
    margin-bottom: 1.5rem !important; }
  #conversejs .ml-md-4,
  #conversejs .mx-md-4 {
    margin-left: 1.5rem !important; }
  #conversejs .m-md-5 {
    margin: 3rem !important; }
  #conversejs .mt-md-5,
  #conversejs .my-md-5 {
    margin-top: 3rem !important; }
  #conversejs .mr-md-5,
  #conversejs .mx-md-5 {
    margin-right: 3rem !important; }
  #conversejs .mb-md-5,
  #conversejs .my-md-5 {
    margin-bottom: 3rem !important; }
  #conversejs .ml-md-5,
  #conversejs .mx-md-5 {
    margin-left: 3rem !important; }
  #conversejs .p-md-0 {
    padding: 0 !important; }
  #conversejs .pt-md-0,
  #conversejs .py-md-0 {
    padding-top: 0 !important; }
  #conversejs .pr-md-0,
  #conversejs .px-md-0 {
    padding-right: 0 !important; }
  #conversejs .pb-md-0,
  #conversejs .py-md-0 {
    padding-bottom: 0 !important; }
  #conversejs .pl-md-0,
  #conversejs .px-md-0 {
    padding-left: 0 !important; }
  #conversejs .p-md-1 {
    padding: 0.25rem !important; }
  #conversejs .pt-md-1,
  #conversejs .py-md-1 {
    padding-top: 0.25rem !important; }
  #conversejs .pr-md-1,
  #conversejs .px-md-1 {
    padding-right: 0.25rem !important; }
  #conversejs .pb-md-1,
  #conversejs .py-md-1 {
    padding-bottom: 0.25rem !important; }
  #conversejs .pl-md-1,
  #conversejs .px-md-1 {
    padding-left: 0.25rem !important; }
  #conversejs .p-md-2 {
    padding: 0.5rem !important; }
  #conversejs .pt-md-2,
  #conversejs .py-md-2 {
    padding-top: 0.5rem !important; }
  #conversejs .pr-md-2,
  #conversejs .px-md-2 {
    padding-right: 0.5rem !important; }
  #conversejs .pb-md-2,
  #conversejs .py-md-2 {
    padding-bottom: 0.5rem !important; }
  #conversejs .pl-md-2,
  #conversejs .px-md-2 {
    padding-left: 0.5rem !important; }
  #conversejs .p-md-3 {
    padding: 1rem !important; }
  #conversejs .pt-md-3,
  #conversejs .py-md-3 {
    padding-top: 1rem !important; }
  #conversejs .pr-md-3,
  #conversejs .px-md-3 {
    padding-right: 1rem !important; }
  #conversejs .pb-md-3,
  #conversejs .py-md-3 {
    padding-bottom: 1rem !important; }
  #conversejs .pl-md-3,
  #conversejs .px-md-3 {
    padding-left: 1rem !important; }
  #conversejs .p-md-4 {
    padding: 1.5rem !important; }
  #conversejs .pt-md-4,
  #conversejs .py-md-4 {
    padding-top: 1.5rem !important; }
  #conversejs .pr-md-4,
  #conversejs .px-md-4 {
    padding-right: 1.5rem !important; }
  #conversejs .pb-md-4,
  #conversejs .py-md-4 {
    padding-bottom: 1.5rem !important; }
  #conversejs .pl-md-4,
  #conversejs .px-md-4 {
    padding-left: 1.5rem !important; }
  #conversejs .p-md-5 {
    padding: 3rem !important; }
  #conversejs .pt-md-5,
  #conversejs .py-md-5 {
    padding-top: 3rem !important; }
  #conversejs .pr-md-5,
  #conversejs .px-md-5 {
    padding-right: 3rem !important; }
  #conversejs .pb-md-5,
  #conversejs .py-md-5 {
    padding-bottom: 3rem !important; }
  #conversejs .pl-md-5,
  #conversejs .px-md-5 {
    padding-left: 3rem !important; }
  #conversejs .m-md-auto {
    margin: auto !important; }
  #conversejs .mt-md-auto,
  #conversejs .my-md-auto {
    margin-top: auto !important; }
  #conversejs .mr-md-auto,
  #conversejs .mx-md-auto {
    margin-right: auto !important; }
  #conversejs .mb-md-auto,
  #conversejs .my-md-auto {
    margin-bottom: auto !important; }
  #conversejs .ml-md-auto,
  #conversejs .mx-md-auto {
    margin-left: auto !important; } }
@media (min-width: 992px) {
  #conversejs .m-lg-0 {
    margin: 0 !important; }
  #conversejs .mt-lg-0,
  #conversejs .my-lg-0 {
    margin-top: 0 !important; }
  #conversejs .mr-lg-0,
  #conversejs .mx-lg-0 {
    margin-right: 0 !important; }
  #conversejs .mb-lg-0,
  #conversejs .my-lg-0 {
    margin-bottom: 0 !important; }
  #conversejs .ml-lg-0,
  #conversejs .mx-lg-0 {
    margin-left: 0 !important; }
  #conversejs .m-lg-1 {
    margin: 0.25rem !important; }
  #conversejs .mt-lg-1,
  #conversejs .my-lg-1 {
    margin-top: 0.25rem !important; }
  #conversejs .mr-lg-1,
  #conversejs .mx-lg-1 {
    margin-right: 0.25rem !important; }
  #conversejs .mb-lg-1,
  #conversejs .my-lg-1 {
    margin-bottom: 0.25rem !important; }
  #conversejs .ml-lg-1,
  #conversejs .mx-lg-1 {
    margin-left: 0.25rem !important; }
  #conversejs .m-lg-2 {
    margin: 0.5rem !important; }
  #conversejs .mt-lg-2,
  #conversejs .my-lg-2 {
    margin-top: 0.5rem !important; }
  #conversejs .mr-lg-2,
  #conversejs .mx-lg-2 {
    margin-right: 0.5rem !important; }
  #conversejs .mb-lg-2,
  #conversejs .my-lg-2 {
    margin-bottom: 0.5rem !important; }
  #conversejs .ml-lg-2,
  #conversejs .mx-lg-2 {
    margin-left: 0.5rem !important; }
  #conversejs .m-lg-3 {
    margin: 1rem !important; }
  #conversejs .mt-lg-3,
  #conversejs .my-lg-3 {
    margin-top: 1rem !important; }
  #conversejs .mr-lg-3,
  #conversejs .mx-lg-3 {
    margin-right: 1rem !important; }
  #conversejs .mb-lg-3,
  #conversejs .my-lg-3 {
    margin-bottom: 1rem !important; }
  #conversejs .ml-lg-3,
  #conversejs .mx-lg-3 {
    margin-left: 1rem !important; }
  #conversejs .m-lg-4 {
    margin: 1.5rem !important; }
  #conversejs .mt-lg-4,
  #conversejs .my-lg-4 {
    margin-top: 1.5rem !important; }
  #conversejs .mr-lg-4,
  #conversejs .mx-lg-4 {
    margin-right: 1.5rem !important; }
  #conversejs .mb-lg-4,
  #conversejs .my-lg-4 {
    margin-bottom: 1.5rem !important; }
  #conversejs .ml-lg-4,
  #conversejs .mx-lg-4 {
    margin-left: 1.5rem !important; }
  #conversejs .m-lg-5 {
    margin: 3rem !important; }
  #conversejs .mt-lg-5,
  #conversejs .my-lg-5 {
    margin-top: 3rem !important; }
  #conversejs .mr-lg-5,
  #conversejs .mx-lg-5 {
    margin-right: 3rem !important; }
  #conversejs .mb-lg-5,
  #conversejs .my-lg-5 {
    margin-bottom: 3rem !important; }
  #conversejs .ml-lg-5,
  #conversejs .mx-lg-5 {
    margin-left: 3rem !important; }
  #conversejs .p-lg-0 {
    padding: 0 !important; }
  #conversejs .pt-lg-0,
  #conversejs .py-lg-0 {
    padding-top: 0 !important; }
  #conversejs .pr-lg-0,
  #conversejs .px-lg-0 {
    padding-right: 0 !important; }
  #conversejs .pb-lg-0,
  #conversejs .py-lg-0 {
    padding-bottom: 0 !important; }
  #conversejs .pl-lg-0,
  #conversejs .px-lg-0 {
    padding-left: 0 !important; }
  #conversejs .p-lg-1 {
    padding: 0.25rem !important; }
  #conversejs .pt-lg-1,
  #conversejs .py-lg-1 {
    padding-top: 0.25rem !important; }
  #conversejs .pr-lg-1,
  #conversejs .px-lg-1 {
    padding-right: 0.25rem !important; }
  #conversejs .pb-lg-1,
  #conversejs .py-lg-1 {
    padding-bottom: 0.25rem !important; }
  #conversejs .pl-lg-1,
  #conversejs .px-lg-1 {
    padding-left: 0.25rem !important; }
  #conversejs .p-lg-2 {
    padding: 0.5rem !important; }
  #conversejs .pt-lg-2,
  #conversejs .py-lg-2 {
    padding-top: 0.5rem !important; }
  #conversejs .pr-lg-2,
  #conversejs .px-lg-2 {
    padding-right: 0.5rem !important; }
  #conversejs .pb-lg-2,
  #conversejs .py-lg-2 {
    padding-bottom: 0.5rem !important; }
  #conversejs .pl-lg-2,
  #conversejs .px-lg-2 {
    padding-left: 0.5rem !important; }
  #conversejs .p-lg-3 {
    padding: 1rem !important; }
  #conversejs .pt-lg-3,
  #conversejs .py-lg-3 {
    padding-top: 1rem !important; }
  #conversejs .pr-lg-3,
  #conversejs .px-lg-3 {
    padding-right: 1rem !important; }
  #conversejs .pb-lg-3,
  #conversejs .py-lg-3 {
    padding-bottom: 1rem !important; }
  #conversejs .pl-lg-3,
  #conversejs .px-lg-3 {
    padding-left: 1rem !important; }
  #conversejs .p-lg-4 {
    padding: 1.5rem !important; }
  #conversejs .pt-lg-4,
  #conversejs .py-lg-4 {
    padding-top: 1.5rem !important; }
  #conversejs .pr-lg-4,
  #conversejs .px-lg-4 {
    padding-right: 1.5rem !important; }
  #conversejs .pb-lg-4,
  #conversejs .py-lg-4 {
    padding-bottom: 1.5rem !important; }
  #conversejs .pl-lg-4,
  #conversejs .px-lg-4 {
    padding-left: 1.5rem !important; }
  #conversejs .p-lg-5 {
    padding: 3rem !important; }
  #conversejs .pt-lg-5,
  #conversejs .py-lg-5 {
    padding-top: 3rem !important; }
  #conversejs .pr-lg-5,
  #conversejs .px-lg-5 {
    padding-right: 3rem !important; }
  #conversejs .pb-lg-5,
  #conversejs .py-lg-5 {
    padding-bottom: 3rem !important; }
  #conversejs .pl-lg-5,
  #conversejs .px-lg-5 {
    padding-left: 3rem !important; }
  #conversejs .m-lg-auto {
    margin: auto !important; }
  #conversejs .mt-lg-auto,
  #conversejs .my-lg-auto {
    margin-top: auto !important; }
  #conversejs .mr-lg-auto,
  #conversejs .mx-lg-auto {
    margin-right: auto !important; }
  #conversejs .mb-lg-auto,
  #conversejs .my-lg-auto {
    margin-bottom: auto !important; }
  #conversejs .ml-lg-auto,
  #conversejs .mx-lg-auto {
    margin-left: auto !important; } }
@media (min-width: 1200px) {
  #conversejs .m-xl-0 {
    margin: 0 !important; }
  #conversejs .mt-xl-0,
  #conversejs .my-xl-0 {
    margin-top: 0 !important; }
  #conversejs .mr-xl-0,
  #conversejs .mx-xl-0 {
    margin-right: 0 !important; }
  #conversejs .mb-xl-0,
  #conversejs .my-xl-0 {
    margin-bottom: 0 !important; }
  #conversejs .ml-xl-0,
  #conversejs .mx-xl-0 {
    margin-left: 0 !important; }
  #conversejs .m-xl-1 {
    margin: 0.25rem !important; }
  #conversejs .mt-xl-1,
  #conversejs .my-xl-1 {
    margin-top: 0.25rem !important; }
  #conversejs .mr-xl-1,
  #conversejs .mx-xl-1 {
    margin-right: 0.25rem !important; }
  #conversejs .mb-xl-1,
  #conversejs .my-xl-1 {
    margin-bottom: 0.25rem !important; }
  #conversejs .ml-xl-1,
  #conversejs .mx-xl-1 {
    margin-left: 0.25rem !important; }
  #conversejs .m-xl-2 {
    margin: 0.5rem !important; }
  #conversejs .mt-xl-2,
  #conversejs .my-xl-2 {
    margin-top: 0.5rem !important; }
  #conversejs .mr-xl-2,
  #conversejs .mx-xl-2 {
    margin-right: 0.5rem !important; }
  #conversejs .mb-xl-2,
  #conversejs .my-xl-2 {
    margin-bottom: 0.5rem !important; }
  #conversejs .ml-xl-2,
  #conversejs .mx-xl-2 {
    margin-left: 0.5rem !important; }
  #conversejs .m-xl-3 {
    margin: 1rem !important; }
  #conversejs .mt-xl-3,
  #conversejs .my-xl-3 {
    margin-top: 1rem !important; }
  #conversejs .mr-xl-3,
  #conversejs .mx-xl-3 {
    margin-right: 1rem !important; }
  #conversejs .mb-xl-3,
  #conversejs .my-xl-3 {
    margin-bottom: 1rem !important; }
  #conversejs .ml-xl-3,
  #conversejs .mx-xl-3 {
    margin-left: 1rem !important; }
  #conversejs .m-xl-4 {
    margin: 1.5rem !important; }
  #conversejs .mt-xl-4,
  #conversejs .my-xl-4 {
    margin-top: 1.5rem !important; }
  #conversejs .mr-xl-4,
  #conversejs .mx-xl-4 {
    margin-right: 1.5rem !important; }
  #conversejs .mb-xl-4,
  #conversejs .my-xl-4 {
    margin-bottom: 1.5rem !important; }
  #conversejs .ml-xl-4,
  #conversejs .mx-xl-4 {
    margin-left: 1.5rem !important; }
  #conversejs .m-xl-5 {
    margin: 3rem !important; }
  #conversejs .mt-xl-5,
  #conversejs .my-xl-5 {
    margin-top: 3rem !important; }
  #conversejs .mr-xl-5,
  #conversejs .mx-xl-5 {
    margin-right: 3rem !important; }
  #conversejs .mb-xl-5,
  #conversejs .my-xl-5 {
    margin-bottom: 3rem !important; }
  #conversejs .ml-xl-5,
  #conversejs .mx-xl-5 {
    margin-left: 3rem !important; }
  #conversejs .p-xl-0 {
    padding: 0 !important; }
  #conversejs .pt-xl-0,
  #conversejs .py-xl-0 {
    padding-top: 0 !important; }
  #conversejs .pr-xl-0,
  #conversejs .px-xl-0 {
    padding-right: 0 !important; }
  #conversejs .pb-xl-0,
  #conversejs .py-xl-0 {
    padding-bottom: 0 !important; }
  #conversejs .pl-xl-0,
  #conversejs .px-xl-0 {
    padding-left: 0 !important; }
  #conversejs .p-xl-1 {
    padding: 0.25rem !important; }
  #conversejs .pt-xl-1,
  #conversejs .py-xl-1 {
    padding-top: 0.25rem !important; }
  #conversejs .pr-xl-1,
  #conversejs .px-xl-1 {
    padding-right: 0.25rem !important; }
  #conversejs .pb-xl-1,
  #conversejs .py-xl-1 {
    padding-bottom: 0.25rem !important; }
  #conversejs .pl-xl-1,
  #conversejs .px-xl-1 {
    padding-left: 0.25rem !important; }
  #conversejs .p-xl-2 {
    padding: 0.5rem !important; }
  #conversejs .pt-xl-2,
  #conversejs .py-xl-2 {
    padding-top: 0.5rem !important; }
  #conversejs .pr-xl-2,
  #conversejs .px-xl-2 {
    padding-right: 0.5rem !important; }
  #conversejs .pb-xl-2,
  #conversejs .py-xl-2 {
    padding-bottom: 0.5rem !important; }
  #conversejs .pl-xl-2,
  #conversejs .px-xl-2 {
    padding-left: 0.5rem !important; }
  #conversejs .p-xl-3 {
    padding: 1rem !important; }
  #conversejs .pt-xl-3,
  #conversejs .py-xl-3 {
    padding-top: 1rem !important; }
  #conversejs .pr-xl-3,
  #conversejs .px-xl-3 {
    padding-right: 1rem !important; }
  #conversejs .pb-xl-3,
  #conversejs .py-xl-3 {
    padding-bottom: 1rem !important; }
  #conversejs .pl-xl-3,
  #conversejs .px-xl-3 {
    padding-left: 1rem !important; }
  #conversejs .p-xl-4 {
    padding: 1.5rem !important; }
  #conversejs .pt-xl-4,
  #conversejs .py-xl-4 {
    padding-top: 1.5rem !important; }
  #conversejs .pr-xl-4,
  #conversejs .px-xl-4 {
    padding-right: 1.5rem !important; }
  #conversejs .pb-xl-4,
  #conversejs .py-xl-4 {
    padding-bottom: 1.5rem !important; }
  #conversejs .pl-xl-4,
  #conversejs .px-xl-4 {
    padding-left: 1.5rem !important; }
  #conversejs .p-xl-5 {
    padding: 3rem !important; }
  #conversejs .pt-xl-5,
  #conversejs .py-xl-5 {
    padding-top: 3rem !important; }
  #conversejs .pr-xl-5,
  #conversejs .px-xl-5 {
    padding-right: 3rem !important; }
  #conversejs .pb-xl-5,
  #conversejs .py-xl-5 {
    padding-bottom: 3rem !important; }
  #conversejs .pl-xl-5,
  #conversejs .px-xl-5 {
    padding-left: 3rem !important; }
  #conversejs .m-xl-auto {
    margin: auto !important; }
  #conversejs .mt-xl-auto,
  #conversejs .my-xl-auto {
    margin-top: auto !important; }
  #conversejs .mr-xl-auto,
  #conversejs .mx-xl-auto {
    margin-right: auto !important; }
  #conversejs .mb-xl-auto,
  #conversejs .my-xl-auto {
    margin-bottom: auto !important; }
  #conversejs .ml-xl-auto,
  #conversejs .mx-xl-auto {
    margin-left: auto !important; } }
#conversejs .text-justify {
  text-align: justify !important; }
#conversejs .text-nowrap {
  white-space: nowrap !important; }
#conversejs .text-truncate {
  overflow: hidden;
  text-overflow: ellipsis;
  white-space: nowrap; }
#conversejs .text-left {
  text-align: left !important; }
#conversejs .text-right {
  text-align: right !important; }
#conversejs .text-center {
  text-align: center !important; }
@media (min-width: 576px) {
  #conversejs .text-sm-left {
    text-align: left !important; }
  #conversejs .text-sm-right {
    text-align: right !important; }
  #conversejs .text-sm-center {
    text-align: center !important; } }
@media (min-width: 768px) {
  #conversejs .text-md-left {
    text-align: left !important; }
  #conversejs .text-md-right {
    text-align: right !important; }
  #conversejs .text-md-center {
    text-align: center !important; } }
@media (min-width: 992px) {
  #conversejs .text-lg-left {
    text-align: left !important; }
  #conversejs .text-lg-right {
    text-align: right !important; }
  #conversejs .text-lg-center {
    text-align: center !important; } }
@media (min-width: 1200px) {
  #conversejs .text-xl-left {
    text-align: left !important; }
  #conversejs .text-xl-right {
    text-align: right !important; }
  #conversejs .text-xl-center {
    text-align: center !important; } }
#conversejs .text-lowercase {
  text-transform: lowercase !important; }
#conversejs .text-uppercase {
  text-transform: uppercase !important; }
#conversejs .text-capitalize {
  text-transform: capitalize !important; }
#conversejs .font-weight-light {
  font-weight: 300 !important; }
#conversejs .font-weight-normal {
  font-weight: 400 !important; }
#conversejs .font-weight-bold {
  font-weight: 700 !important; }
#conversejs .font-italic {
  font-style: italic !important; }
#conversejs .text-white {
  color: #fff !important; }
#conversejs .text-primary {
  color: #387592 !important; }
#conversejs a.text-primary:hover, #conversejs a.text-primary:focus {
  color: #2a576d !important; }
#conversejs .text-secondary {
  color: #6c757d !important; }
#conversejs a.text-secondary:hover, #conversejs a.text-secondary:focus {
  color: #545b62 !important; }
#conversejs .text-success {
  color: #3AA569 !important; }
#conversejs a.text-success:hover, #conversejs a.text-success:focus {
  color: #2d7f51 !important; }
#conversejs .text-info {
  color: #17a2b8 !important; }
#conversejs a.text-info:hover, #conversejs a.text-info:focus {
  color: #117a8b !important; }
#conversejs .text-warning {
  color: #ffc107 !important; }
#conversejs a.text-warning:hover, #conversejs a.text-warning:focus {
  color: #d39e00 !important; }
#conversejs .text-danger {
  color: #E77051 !important; }
#conversejs a.text-danger:hover, #conversejs a.text-danger:focus {
  color: #e14b24 !important; }
#conversejs .text-light {
  color: #f8f9fa !important; }
#conversejs a.text-light:hover, #conversejs a.text-light:focus {
  color: #dae0e5 !important; }
#conversejs .text-dark {
  color: #343a40 !important; }
#conversejs a.text-dark:hover, #conversejs a.text-dark:focus {
  color: #1d2124 !important; }
#conversejs .text-muted {
  color: #6c757d !important; }
#conversejs .text-hide {
  font: 0/0 a;
  color: transparent;
  text-shadow: none;
  background-color: transparent;
  border: 0; }
#conversejs .visible {
  visibility: visible !important; }
#conversejs .invisible {
  visibility: hidden !important; }

#converse-embedded-chat,
#conversejs {
<<<<<<< HEAD
  margin-left: -0.5em;
=======
  padding-left: env(safe-area-inset-left);
  padding-right: env(safe-area-inset-right);
>>>>>>> db85cb7f
  bottom: 0;
  height: auto;
  width: 100vw;
  color: #777;
  direction: ltr;
  display: block;
  font-family: "Helvetica", "Arial", sans-serif;
  font-size: 14px;
  position: fixed;
  z-index: 1031; }
  #converse-embedded-chat ::-webkit-input-placeholder,
  #conversejs ::-webkit-input-placeholder {
    /* Chrome/Opera/Safari */
    color: #A8ABA1; }
  #converse-embedded-chat ::-moz-placeholder,
  #conversejs ::-moz-placeholder {
    /* Firefox 19+ */
    color: #A8ABA1; }
  #converse-embedded-chat :-ms-input-placeholder,
  #conversejs :-ms-input-placeholder {
    /* IE 10+ */
    color: #A8ABA1; }
  #converse-embedded-chat :-moz-placeholder,
  #conversejs :-moz-placeholder {
    /* Firefox 18- */
    color: #A8ABA1; }
  #converse-embedded-chat ::placeholder,
  #conversejs ::placeholder {
    color: #A8ABA1; }
  #converse-embedded-chat ::selection,
  #conversejs ::selection {
    background-color: #DCF9F6; }
  #converse-embedded-chat ::-moz-selection,
  #conversejs ::-moz-selection {
    background-color: #DCF9F6; }
  #converse-embedded-chat canvas,
  #conversejs canvas {
    background: #777;
    border-radius: 4px; }
  #converse-embedded-chat .circle,
  #conversejs .circle {
    border-radius: 50%; }
  #converse-embedded-chat .sidebar,
  #conversejs .sidebar {
    display: none;
    width: 50px;
    height: 100vh;
    padding: 1rem 0;
    background-color: #578EA9;
    color: white;
    text-align: center; }
    #converse-embedded-chat .sidebar .chatbox-btn,
    #conversejs .sidebar .chatbox-btn {
      float: none;
      margin: 0;
      font-size: 1.35em; }
      #converse-embedded-chat .sidebar .chatbox-btn.fa-vcard,
      #conversejs .sidebar .chatbox-btn.fa-vcard {
        margin-top: 1em; }
    #converse-embedded-chat .sidebar .bottom,
    #conversejs .sidebar .bottom {
      position: absolute;
      bottom: 1em; }
  #converse-embedded-chat .badge,
  #conversejs .badge {
    padding: 0.4em;
    line-height: 1;
    font-weight: normal;
    font-size: 90%; }
  #converse-embedded-chat .fa,
  #conversejs .fa {
    font: normal normal normal 14px/1 FontAwesome;
    display: inline-block;
    font-size: inherit;
    text-rendering: auto;
    -webkit-font-smoothing: antialiased;
    -moz-osx-font-smoothing: grayscale; }
  #converse-embedded-chat .list-container,
  #conversejs .list-container {
    text-align: left;
    margin: 0.3em 0; }
  #converse-embedded-chat .btn.btn-primary,
  #conversejs .btn.btn-primary {
    color: #fff; }
  #converse-embedded-chat .no-text-select,
  #conversejs .no-text-select {
    -webkit-touch-callout: none;
    -webkit-user-select: none;
    -moz-user-select: none;
    -ms-user-select: none;
    user-select: none; }
@keyframes colorchange-chatmessage {
  0% {
    background-color: #8dd8ae; }
  25% {
    background-color: rgba(141, 216, 174, 0.75); }
  50% {
    background-color: rgba(141, 216, 174, 0.5); }
  75% {
    background-color: rgba(141, 216, 174, 0.25); }
  100% {
    background-color: transparent; } }
@-webkit-keyframes colorchange-chatmessage {
  0% {
    background-color: #8dd8ae; }
  25% {
    background-color: rgba(141, 216, 174, 0.75); }
  50% {
    background-color: rgba(141, 216, 174, 0.5); }
  75% {
    background-color: rgba(141, 216, 174, 0.25); }
  100% {
    background-color: transparent; } }
@keyframes colorchange-chatmessage-muc {
  0% {
    background-color: #ffb5a2; }
  25% {
    background-color: rgba(255, 181, 162, 0.75); }
  50% {
    background-color: rgba(255, 181, 162, 0.5); }
  75% {
    background-color: rgba(255, 181, 162, 0.25); }
  100% {
    background-color: transparent; } }
@-webkit-keyframes colorchange-chatmessage-muc {
  0% {
    background-color: #ffb5a2; }
  25% {
    background-color: rgba(255, 181, 162, 0.75); }
  50% {
    background-color: rgba(255, 181, 162, 0.5); }
  75% {
    background-color: rgba(255, 181, 162, 0.25); }
  100% {
    background-color: transparent; } }
@keyframes fadein {
  0% {
    opacity: 0; }
  100% {
    opacity: 1; } }
@-webkit-keyframes fadein {
  0% {
    opacity: 0; }
  100% {
    opacity: 1; } }
  #converse-embedded-chat .fade-in,
  #conversejs .fade-in {
    opacity: 0;
    /* make things invisible upon start */
    -webkit-animation-name: fadein;
    -moz-animation-name: fadein;
    animation-name: fadein;
    -webkit-animation-fill-mode: forwards;
    -moz-animation-fill-mode: forwards;
    animation-fill-mode: forwards;
    -webkit-animation-duration: 0.75s;
    -moz-animation-duration: 0.75s;
    animation-duration: 0.75s;
    -webkit-animation-timing-function: ease;
    -moz-animation-timing-function: ease;
    animation-timing-function: ease; }
  #converse-embedded-chat .visible,
  #conversejs .visible {
    opacity: 0;
    /* make things invisible upon start */
    -webkit-animation-name: fadein;
    -moz-animation-name: fadein;
    animation-name: fadein;
    -webkit-animation-fill-mode: forwards;
    -moz-animation-fill-mode: forwards;
    animation-fill-mode: forwards;
    -webkit-animation-duration: 500ms;
    -moz-animation-duration: 500ms;
    animation-duration: 500ms;
    -webkit-animation-timing-function: ease;
    -moz-animation-timing-function: ease;
    animation-timing-function: ease; }
  #converse-embedded-chat .hidden,
  #conversejs .hidden {
    opacity: 0;
    display: none; }
  #converse-embedded-chat .collapsed,
  #conversejs .collapsed {
    height: 0 !important;
    overflow: hidden !important;
    padding: 0 !important; }
  #converse-embedded-chat .locked,
  #conversejs .locked {
    padding-right: 22px; }
@-webkit-keyframes spin {
  from {
    -webkit-transform: rotate(0deg); }
  to {
    -webkit-transform: rotate(359deg); } }
@-moz-keyframes spin {
  from {
    -moz-transform: rotate(0deg); }
  to {
    -moz-transform: rotate(359deg); } }
@keyframes spin {
  from {
    -webkit-transform: rotate(0deg);
    -moz-transform: rotate(0deg);
    -ms-transform: rotate(0deg);
    -o-transform: rotate(0deg);
    transform: rotate(0deg); }
  to {
    -webkit-transform: rotate(359deg);
    -moz-transform: rotate(359deg);
    -ms-transform: rotate(359deg);
    -o-transform: rotate(359deg);
    transform: rotate(359deg); } }
  #converse-embedded-chat .emojione,
  #conversejs .emojione {
    height: 20px; }
  #converse-embedded-chat .spinner,
  #conversejs .spinner {
    -webkit-animation: spin 2s infinite, linear;
    -moz-animation: spin 2s infinite, linear;
    animation: spin 2s infinite, linear;
    display: block;
    text-align: center;
    margin: 1em; }
    #converse-embedded-chat .spinner:before,
    #conversejs .spinner:before {
      font-size: 24px;
      font-family: 'Converse-js' !important;
      content: "\231b"; }
  #converse-embedded-chat .left,
  #conversejs .left {
    float: left; }
  #converse-embedded-chat .right,
  #conversejs .right {
    float: right; }
  #converse-embedded-chat .centered,
  #conversejs .centered {
    text-align: center;
    display: block;
    margin: 0;
    padding: 10% 0; }
  #converse-embedded-chat .hor_centered,
  #conversejs .hor_centered {
    text-align: center;
    display: block;
    margin: 0 auto;
    clear: both; }
  #converse-embedded-chat .button-group,
  #converse-embedded-chat .input-button-group,
  #conversejs .button-group,
  #conversejs .input-button-group {
    display: table; }
  #converse-embedded-chat .button-group,
  #conversejs .button-group {
    width: 100%; }
  #converse-embedded-chat .input-button-group button,
  #converse-embedded-chat .input-button-group input,
  #conversejs .input-button-group button,
  #conversejs .input-button-group input {
    display: table-cell; }
  #converse-embedded-chat .error,
  #conversejs .error {
    color: #A53214; }
  #converse-embedded-chat .info,
  #conversejs .info {
    color: #1E9652; }
  #converse-embedded-chat .reg-feedback,
  #conversejs .reg-feedback {
    font-size: 85%;
    margin-bottom: 1em; }
  #converse-embedded-chat .reg-feedback,
  #converse-embedded-chat #converse-login .conn-feedback,
  #conversejs .reg-feedback,
  #conversejs #converse-login .conn-feedback {
    display: block;
    text-align: center;
    width: 100%; }
  #converse-embedded-chat .activated,
  #conversejs .activated {
    display: block !important; }
  #converse-embedded-chat .pure-form-message,
  #conversejs .pure-form-message {
    padding: 0.5em 0; }
  #converse-embedded-chat .pure-button,
  #conversejs .pure-button {
    border-radius: 5px; }
  #converse-embedded-chat .button-primary,
  #conversejs .button-primary {
    color: white;
    background-color: #3AA569; }
  #converse-embedded-chat .button-secondary,
  #conversejs .button-secondary {
    color: white;
    background-color: #387592; }
  #converse-embedded-chat .button-cancel,
  #conversejs .button-cancel {
    color: white;
    background-color: #777; }
  #converse-embedded-chat form.pure-form.converse-form,
  #conversejs form.pure-form.converse-form {
    background: white;
    padding: 1em; }
    #converse-embedded-chat form.pure-form.converse-form legend,
    #conversejs form.pure-form.converse-form legend {
      color: #777;
      font-size: 125%;
      margin-bottom: 1.5em; }
    #converse-embedded-chat form.pure-form.converse-form input[type=checkbox],
    #conversejs form.pure-form.converse-form input[type=checkbox] {
      display: block; }
    #converse-embedded-chat form.pure-form.converse-form select,
    #converse-embedded-chat form.pure-form.converse-form input[type=password],
    #converse-embedded-chat form.pure-form.converse-form input[type=number],
    #converse-embedded-chat form.pure-form.converse-form input[type=text],
    #conversejs form.pure-form.converse-form select,
    #conversejs form.pure-form.converse-form input[type=password],
    #conversejs form.pure-form.converse-form input[type=number],
    #conversejs form.pure-form.converse-form input[type=text] {
      min-width: 50%; }
    #converse-embedded-chat form.pure-form.converse-form label,
    #conversejs form.pure-form.converse-form label {
      font-size: 16px; }
    #converse-embedded-chat form.pure-form.converse-form input[type=text],
    #converse-embedded-chat form.pure-form.converse-form input[type=password],
    #converse-embedded-chat form.pure-form.converse-form input[type=number],
    #converse-embedded-chat form.pure-form.converse-form input[type=button],
    #converse-embedded-chat form.pure-form.converse-form input[type=submit],
    #conversejs form.pure-form.converse-form input[type=text],
    #conversejs form.pure-form.converse-form input[type=password],
    #conversejs form.pure-form.converse-form input[type=number],
    #conversejs form.pure-form.converse-form input[type=button],
    #conversejs form.pure-form.converse-form input[type=submit] {
      padding: 0.5em; }
    #converse-embedded-chat form.pure-form.converse-form input[type=button],
    #converse-embedded-chat form.pure-form.converse-form input[type=submit],
    #conversejs form.pure-form.converse-form input[type=button],
    #conversejs form.pure-form.converse-form input[type=submit] {
      padding-left: 1em;
      padding-right: 1em;
      margin: 0.5em 0;
      border: none; }
    #converse-embedded-chat form.pure-form.converse-form input.error,
    #conversejs form.pure-form.converse-form input.error {
      border: 1px solid #A53214;
      color: #777; }
    #converse-embedded-chat form.pure-form.converse-form .form-help,
    #conversejs form.pure-form.converse-form .form-help {
      color: gray;
      font-size: 85%;
      padding-top: 0.5em; }
      #converse-embedded-chat form.pure-form.converse-form .form-help:hover,
      #conversejs form.pure-form.converse-form .form-help:hover {
        color: #777; }
      #converse-embedded-chat form.pure-form.converse-form .form-help.error,
      #conversejs form.pure-form.converse-form .form-help.error {
        color: #A53214; }
  #converse-embedded-chat form.pure-form.converse-centered-form,
  #conversejs form.pure-form.converse-centered-form {
    text-align: center;
    width: 100%; }
  #converse-embedded-chat .chat-textarea-chatbox-selected,
  #conversejs .chat-textarea-chatbox-selected {
    border: 1px solid #578308;
    margin: 0; }
  #converse-embedded-chat .chat-textarea-chatroom-selected,
  #conversejs .chat-textarea-chatroom-selected {
    border: 2px solid #578EA9;
    margin: 0; }
  #converse-embedded-chat .dropdown dt,
  #converse-embedded-chat .dropdown ul,
  #conversejs .dropdown dt,
  #conversejs .dropdown ul {
    margin: 0;
    padding: 0; }

@media screen and (max-width: 575px) {
  body .brand-heading {
    font-size: 3.75em; }

  #conversejs .chatbox .chat-body {
    border-radius: 4px; }
  #conversejs .flyout {
    border-radius: 4px; } }
@media screen and (min-width: 576px) {
  #conversejs .offset-sm-2 {
    margin-left: 16.666667%; } }
@media screen and (min-width: 768px) {
  #conversejs .offset-md-2 {
    margin-left: 16.666667%; }

  #conversejs .offset-md-3 {
    margin-left: 25%; } }
@media screen and (min-width: 992px) {
  #conversejs .offset-lg-2 {
    margin-left: 16.666667%; }

  #conversejs .offset-lg-3 {
    margin-left: 25%; } }
@media screen and (min-width: 1200px) {
  #conversejs .offset-xl-2 {
    margin-left: 16.666667%; } }
@media screen and (max-height: 450px) {
  #conversejs {
    left: 0; } }
#conversejs > .row {
  flex-direction: row-reverse; }

#converse-embedded-chat .flyout,
#conversejs .flyout {
  border-radius: 4px;
  bottom: 1em;
  position: absolute; }
  @media screen and (max-height: 450px) {
    #converse-embedded-chat .flyout,
    #conversejs .flyout {
      border-radius: 0; } }
  @media screen and (max-width: 480px) {
    #converse-embedded-chat .flyout,
    #conversejs .flyout {
      border-radius: 0; } }
  @media screen and (max-height: 450px) {
    #converse-embedded-chat .flyout,
    #conversejs .flyout {
      bottom: 0; } }
  @media screen and (max-width: 480px) {
    #converse-embedded-chat .flyout,
    #conversejs .flyout {
      bottom: 0; } }
#converse-embedded-chat .chat-head,
#conversejs .chat-head {
  flex-wrap: nowrap;
  color: #ffffff;
  font-size: 100%;
  height: 55px;
  margin: 0;
  padding: 0.5em;
  position: relative; }
  #converse-embedded-chat .chat-head.chat-head-chatbox,
  #conversejs .chat-head.chat-head-chatbox {
    background-color: #3AA569; }
  #converse-embedded-chat .chat-head .avatar,
  #conversejs .chat-head .avatar {
    margin-right: 0.5em;
    border-radius: 25%;
    float: left; }
  #converse-embedded-chat .chat-head .chatbox-buttons,
  #conversejs .chat-head .chatbox-buttons {
    flex-direction: row-reverse;
    float: right; }
  #converse-embedded-chat .chat-head .user-custom-message,
  #conversejs .chat-head .user-custom-message {
    color: white;
    font-size: 75%;
    font-style: italic;
    overflow: hidden;
    text-overflow: ellipsis;
    white-space: nowrap;
    margin: 0;
    padding-top: 0.2em; }
#converse-embedded-chat .chatbox-btn,
#conversejs .chatbox-btn {
  border-radius: 25%;
  border: none;
  color: white;
  cursor: pointer;
  display: inline-block;
  float: right;
  font-size: 12px;
  margin: 0 0.2em;
  padding: 0.3em;
  text-decoration: none; }
  #converse-embedded-chat .chatbox-btn:active,
  #conversejs .chatbox-btn:active {
    position: relative;
    top: 1px; }
  #converse-embedded-chat .chatbox-btn.button-on,
  #conversejs .chatbox-btn.button-on {
    background-color: white;
    color: #3AA569; }
#converse-embedded-chat .chatbox,
#conversejs .chatbox {
  text-align: left;
  margin: 0 0.5em; }
  @media screen and (max-height: 450px) {
    #converse-embedded-chat .chatbox,
    #conversejs .chatbox {
      margin: 0;
      width: 100%; } }
  @media screen and (max-width: 480px) {
    #converse-embedded-chat .chatbox,
    #conversejs .chatbox {
      margin: 0;
      width: 100%; } }
  #converse-embedded-chat .chatbox .spoiler,
  #conversejs .chatbox .spoiler {
    background-color: #e7f7ee; }
  #converse-embedded-chat .chatbox .box-flyout,
  #conversejs .chatbox .box-flyout {
    background-color: white;
    box-shadow: 1px 3px 5px 3px rgba(0, 0, 0, 0.4);
    height: 450px;
    min-height: 225px;
    z-index: 1;
    overflow-y: scroll;
    width: 100%; }
    @media screen and (max-height: 450px) {
      #converse-embedded-chat .chatbox .box-flyout,
      #conversejs .chatbox .box-flyout {
        height: 400px;
        width: 100%;
        height: 100vh; } }
    @media screen and (max-width: 480px) {
      #converse-embedded-chat .chatbox .box-flyout,
      #conversejs .chatbox .box-flyout {
        height: 400px;
        width: 100%;
        height: 100vh; } }
  #converse-embedded-chat .chatbox .chat-title,
  #conversejs .chatbox .chat-title {
    color: white;
    display: block;
    line-height: 20px;
    overflow: hidden;
    text-overflow: ellipsis;
    white-space: nowrap; }
    #converse-embedded-chat .chatbox .chat-title a,
    #conversejs .chatbox .chat-title a {
      color: white;
      width: 100%; }
  #converse-embedded-chat .chatbox .chat-body,
  #conversejs .chatbox .chat-body {
    background-color: white;
    border-bottom-left-radius: 4px;
    border-bottom-right-radius: 4px;
    border-top: 0;
    height: 289px;
    height: -webkit-calc(100% - 55px);
    height: calc(100% - 55px); }
    @media screen and (max-height: 450px) {
      #converse-embedded-chat .chatbox .chat-body,
      #conversejs .chatbox .chat-body {
        border-bottom-left-radius: 0;
        border-bottom-right-radius: 0; } }
    @media screen and (max-width: 480px) {
      #converse-embedded-chat .chatbox .chat-body,
      #conversejs .chatbox .chat-body {
        border-bottom-left-radius: 0;
        border-bottom-right-radius: 0; } }
    #converse-embedded-chat .chatbox .chat-body p,
    #conversejs .chatbox .chat-body p {
      color: #777;
      font-size: 14px;
      margin: 0;
      padding: 5px; }
    #converse-embedded-chat .chatbox .chat-body .chat-info,
    #conversejs .chatbox .chat-body .chat-info {
      line-height: 14px;
      color: #3AA569;
      font-size: 12px;
      margin: 0.3em; }
      #converse-embedded-chat .chatbox .chat-body .chat-info.chat-event,
      #conversejs .chatbox .chat-body .chat-info.chat-event {
        clear: left;
        font-style: italic; }
      #converse-embedded-chat .chatbox .chat-body .chat-info.chat-error,
      #conversejs .chatbox .chat-body .chat-info.chat-error {
        color: #D24E2B;
        font-weight: bold; }
      #converse-embedded-chat .chatbox .chat-body .chat-info.chat-date,
      #conversejs .chatbox .chat-body .chat-info.chat-date {
        display: inline-block;
        margin-top: 1em; }
    #converse-embedded-chat .chatbox .chat-body .chat-image,
    #conversejs .chatbox .chat-body .chat-image {
      height: auto;
      width: auto;
      max-height: 24em;
      max-width: 100%; }
    #converse-embedded-chat .chatbox .chat-body .chat-action,
    #conversejs .chatbox .chat-body .chat-action {
      font-style: italic; }
    #converse-embedded-chat .chatbox .chat-body .chat-message,
    #conversejs .chatbox .chat-body .chat-message {
      overflow: auto;
      margin: 0.3em; }
      #converse-embedded-chat .chatbox .chat-body .chat-message.onload,
      #conversejs .chatbox .chat-body .chat-message.onload {
        animation: colorchange-chatmessage 1s;
        -webkit-animation: colorchange-chatmessage 1s; }
      #converse-embedded-chat .chatbox .chat-body .chat-message canvas,
      #conversejs .chatbox .chat-body .chat-message canvas {
        vertical-align: middle;
        background: #818479; }
      #converse-embedded-chat .chatbox .chat-body .chat-message .chat-msg-author,
      #conversejs .chatbox .chat-body .chat-message .chat-msg-author {
        font-weight: bold; }
      #converse-embedded-chat .chatbox .chat-body .chat-message .chat-msg-them,
      #conversejs .chatbox .chat-body .chat-message .chat-msg-them {
        color: #3AA569; }
      #converse-embedded-chat .chatbox .chat-body .chat-message .chat-msg-me,
      #conversejs .chatbox .chat-body .chat-message .chat-msg-me {
        color: #578EA9; }
      #converse-embedded-chat .chatbox .chat-body .chat-message .chat-msg-content,
      #conversejs .chatbox .chat-body .chat-message .chat-msg-content {
        max-width: 100%;
        word-wrap: break-word; }
        #converse-embedded-chat .chatbox .chat-body .chat-message .chat-msg-content.spoiler,
        #conversejs .chatbox .chat-body .chat-message .chat-msg-content.spoiler {
          border-radius: 4px;
          padding: 0.5em; }
        #converse-embedded-chat .chatbox .chat-body .chat-message .chat-msg-content .emojione,
        #conversejs .chatbox .chat-body .chat-message .chat-msg-content .emojione {
          margin-bottom: -6px; }
    #converse-embedded-chat .chatbox .chat-body .delayed .chat-msg-them,
    #conversejs .chatbox .chat-body .delayed .chat-msg-them {
      color: #41b875; }
    #converse-embedded-chat .chatbox .chat-body .delayed .chat-msg-me,
    #conversejs .chatbox .chat-body .delayed .chat-msg-me {
      color: #6899b2; }
  #converse-embedded-chat .chatbox .new-msgs-indicator,
  #conversejs .chatbox .new-msgs-indicator {
    position: absolute;
    width: 100%;
    cursor: pointer;
    background-color: #3AA569;
    color: #FCFDFD;
    padding: 0.5em;
    font-size: 0.9em;
    text-align: center;
    z-index: 20;
    white-space: nowrap; }
  #converse-embedded-chat .chatbox .chat-content,
  #conversejs .chatbox .chat-content {
    position: relative;
    padding: 0.5em;
    font-size: 13px;
    color: #777;
    overflow-y: auto;
    border: 0;
    background-color: #ffffff;
    line-height: 1.3em;
    height: 206px;
    height: calc(100% - 96px); }
    #converse-embedded-chat .chatbox .chat-content .toggle-spoiler:before,
    #conversejs .chatbox .chat-content .toggle-spoiler:before {
      padding-right: 0.25em;
      whitespace: nowrap; }
  #converse-embedded-chat .chatbox .chat-content-sendbutton,
  #conversejs .chatbox .chat-content-sendbutton {
    height: calc(100% - 128px); }
  #converse-embedded-chat .chatbox .dropdown,
  #conversejs .chatbox .dropdown {
    /* status dropdown styles */
    background-color: #FCFDFD; }
    #converse-embedded-chat .chatbox .dropdown dd,
    #conversejs .chatbox .dropdown dd {
      margin: 0;
      padding: 0;
      position: relative; }
  #converse-embedded-chat .chatbox .sendXMPPMessage,
  #conversejs .chatbox .sendXMPPMessage {
    -moz-background-clip: padding;
    -webkit-background-clip: padding-box;
    border-bottom-right-radius: 4px;
    border-bottom-left-radius: 4px;
    background-clip: padding-box;
    border-top: 1px solid #BBB;
    border: 0;
    margin: 0;
    padding: 0;
    position: relative;
    height: 95px; }
    @media screen and (max-height: 450px) {
      #converse-embedded-chat .chatbox .sendXMPPMessage,
      #conversejs .chatbox .sendXMPPMessage {
        width: 100%; } }
    @media screen and (max-width: 480px) {
      #converse-embedded-chat .chatbox .sendXMPPMessage,
      #conversejs .chatbox .sendXMPPMessage {
        width: 100%; } }
<<<<<<< HEAD
    #converse-embedded-chat .chatbox .sendXMPPMessage .chat-textarea,
    #conversejs .chatbox .sendXMPPMessage .chat-textarea {
      border-top-left-radius: 0;
      border-top-right-radius: 0;
=======
    #converse-embedded-chat .chatbox .sendXMPPMessage .spoiler-hint,
    #conversejs .chatbox .sendXMPPMessage .spoiler-hint {
      width: 100%; }
    #converse-embedded-chat .chatbox .sendXMPPMessage .chat-textarea,
    #conversejs .chatbox .sendXMPPMessage .chat-textarea {
      border-bottom-left-radius: 4px;
>>>>>>> db85cb7f
      border-bottom-right-radius: 4px;
      border-bottom-left-radius: 4px;
      height: 70px;
      padding: 0.5em;
      width: 100%;
      border: none;
      resize: none; }
<<<<<<< HEAD
=======
      #converse-embedded-chat .chatbox .sendXMPPMessage .chat-textarea.spoiler,
      #conversejs .chatbox .sendXMPPMessage .chat-textarea.spoiler {
        height: 42px; }
>>>>>>> db85cb7f
    #converse-embedded-chat .chatbox .sendXMPPMessage .send-button,
    #conversejs .chatbox .sendXMPPMessage .send-button {
      position: absolute;
      left: 3px;
      width: -webkit-calc(100% - 6px);
      width: calc(100% - 6px);
      background-color: #3AA569;
      color: white;
      font-size: 80%;
      height: 27px;
      bottom: -30px; }
    #converse-embedded-chat .chatbox .sendXMPPMessage .chat-toolbar,
    #conversejs .chatbox .sendXMPPMessage .chat-toolbar {
      box-sizing: border-box;
      margin: 0;
      padding: 0.25em;
      height: 25px;
      display: block;
<<<<<<< HEAD
      background-color: #E7FBF0; }
      #converse-embedded-chat .chatbox .sendXMPPMessage .chat-toolbar a,
      #conversejs .chatbox .sendXMPPMessage .chat-toolbar a {
        font-size: 14px;
        color: #777;
        text-decoration: none;
        text-shadow: none; }
      #converse-embedded-chat .chatbox .sendXMPPMessage .chat-toolbar .chat-toolbar-text,
      #conversejs .chatbox .sendXMPPMessage .chat-toolbar .chat-toolbar-text {
        font-size: 12px;
        padding-right: 3px; }
=======
      background-color: #50c282;
      color: white; }
      #converse-embedded-chat .chatbox .sendXMPPMessage .chat-toolbar a,
      #conversejs .chatbox .sendXMPPMessage .chat-toolbar a {
        color: white;
        font-size: 16px;
        text-decoration: none;
        text-shadow: none; }
>>>>>>> db85cb7f
      #converse-embedded-chat .chatbox .sendXMPPMessage .chat-toolbar .unencrypted a,
      #converse-embedded-chat .chatbox .sendXMPPMessage .chat-toolbar .unencrypted,
      #conversejs .chatbox .sendXMPPMessage .chat-toolbar .unencrypted a,
      #conversejs .chatbox .sendXMPPMessage .chat-toolbar .unencrypted {
        color: #777; }
        #converse-embedded-chat .chatbox .sendXMPPMessage .chat-toolbar .unencrypted a .toolbar-menu a,
        #converse-embedded-chat .chatbox .sendXMPPMessage .chat-toolbar .unencrypted .toolbar-menu a,
        #conversejs .chatbox .sendXMPPMessage .chat-toolbar .unencrypted a .toolbar-menu a,
        #conversejs .chatbox .sendXMPPMessage .chat-toolbar .unencrypted .toolbar-menu a {
          color: #578EA9; }
      #converse-embedded-chat .chatbox .sendXMPPMessage .chat-toolbar .unverified a,
      #converse-embedded-chat .chatbox .sendXMPPMessage .chat-toolbar .unverified,
      #conversejs .chatbox .sendXMPPMessage .chat-toolbar .unverified a,
      #conversejs .chatbox .sendXMPPMessage .chat-toolbar .unverified {
        color: #cf5300; }
      #converse-embedded-chat .chatbox .sendXMPPMessage .chat-toolbar .private a,
      #converse-embedded-chat .chatbox .sendXMPPMessage .chat-toolbar .private,
      #conversejs .chatbox .sendXMPPMessage .chat-toolbar .private a,
      #conversejs .chatbox .sendXMPPMessage .chat-toolbar .private {
        color: #4b7003; }
      #converse-embedded-chat .chatbox .sendXMPPMessage .chat-toolbar .toggle-occupants,
      #converse-embedded-chat .chatbox .sendXMPPMessage .chat-toolbar .toggle-clear,
      #converse-embedded-chat .chatbox .sendXMPPMessage .chat-toolbar .toggle-otr,
      #conversejs .chatbox .sendXMPPMessage .chat-toolbar .toggle-occupants,
      #conversejs .chatbox .sendXMPPMessage .chat-toolbar .toggle-clear,
      #conversejs .chatbox .sendXMPPMessage .chat-toolbar .toggle-otr {
        float: right; }
      #converse-embedded-chat .chatbox .sendXMPPMessage .chat-toolbar li,
      #conversejs .chatbox .sendXMPPMessage .chat-toolbar li {
        cursor: pointer;
        display: inline-block;
        list-style: none;
        margin-top: 1px;
        padding: 0 3px 0 3px; }
        #converse-embedded-chat .chatbox .sendXMPPMessage .chat-toolbar li:hover,
        #conversejs .chatbox .sendXMPPMessage .chat-toolbar li:hover {
          cursor: pointer; }
        #converse-embedded-chat .chatbox .sendXMPPMessage .chat-toolbar li .toolbar-menu,
        #conversejs .chatbox .sendXMPPMessage .chat-toolbar li .toolbar-menu {
          background-color: #fff;
          bottom: 100%;
          box-shadow: -1px -1px 2px 0 rgba(0, 0, 0, 0.4);
          font-size: 12px;
          margin: 0;
          position: absolute;
          right: 0; }
          #converse-embedded-chat .chatbox .sendXMPPMessage .chat-toolbar li .toolbar-menu a,
          #conversejs .chatbox .sendXMPPMessage .chat-toolbar li .toolbar-menu a {
            color: #578EA9; }
          #converse-embedded-chat .chatbox .sendXMPPMessage .chat-toolbar li .toolbar-menu ul.emoji-picker,
          #conversejs .chatbox .sendXMPPMessage .chat-toolbar li .toolbar-menu ul.emoji-picker {
            height: 100px;
            overflow: scroll;
            padding: 0.5em; }
          #converse-embedded-chat .chatbox .sendXMPPMessage .chat-toolbar li .toolbar-menu ul.emoji-toolbar,
          #conversejs .chatbox .sendXMPPMessage .chat-toolbar li .toolbar-menu ul.emoji-toolbar {
            /* offset-x | offset-y | blur-radius | spread-radius | color */
            box-shadow: 0 -1px 2px 0 rgba(0, 0, 0, 0.4); }
          #converse-embedded-chat .chatbox .sendXMPPMessage .chat-toolbar li .toolbar-menu ul.emoji-toolbar,
          #conversejs .chatbox .sendXMPPMessage .chat-toolbar li .toolbar-menu ul.emoji-toolbar {
            overflow: hidden;
            left: 0; }
            #converse-embedded-chat .chatbox .sendXMPPMessage .chat-toolbar li .toolbar-menu ul.emoji-toolbar .picked,
            #conversejs .chatbox .sendXMPPMessage .chat-toolbar li .toolbar-menu ul.emoji-toolbar .picked {
              background-color: #DCF9F6; }
            #converse-embedded-chat .chatbox .sendXMPPMessage .chat-toolbar li .toolbar-menu ul.emoji-toolbar li,
            #conversejs .chatbox .sendXMPPMessage .chat-toolbar li .toolbar-menu ul.emoji-toolbar li {
              height: 30px;
              padding: 4px;
              z-index: 98; }
              #converse-embedded-chat .chatbox .sendXMPPMessage .chat-toolbar li .toolbar-menu ul.emoji-toolbar li.emoji a,
              #conversejs .chatbox .sendXMPPMessage .chat-toolbar li .toolbar-menu ul.emoji-toolbar li.emoji a {
                font-size: 20px; }
          #converse-embedded-chat .chatbox .sendXMPPMessage .chat-toolbar li .toolbar-menu ul li,
          #conversejs .chatbox .sendXMPPMessage .chat-toolbar li .toolbar-menu ul li {
            margin-left: 0;
            cursor: pointer;
            list-style: none;
            position: relative; }
            #converse-embedded-chat .chatbox .sendXMPPMessage .chat-toolbar li .toolbar-menu ul li.insert-emoji,
            #conversejs .chatbox .sendXMPPMessage .chat-toolbar li .toolbar-menu ul li.insert-emoji {
              padding: 0.3em; }
              #converse-embedded-chat .chatbox .sendXMPPMessage .chat-toolbar li .toolbar-menu ul li.insert-emoji:hover,
              #conversejs .chatbox .sendXMPPMessage .chat-toolbar li .toolbar-menu ul li.insert-emoji:hover {
                background-color: #DCF9F6; }
            #converse-embedded-chat .chatbox .sendXMPPMessage .chat-toolbar li .toolbar-menu ul li a:hover,
            #conversejs .chatbox .sendXMPPMessage .chat-toolbar li .toolbar-menu ul li a:hover {
              color: #8f2831; }
        #converse-embedded-chat .chatbox .sendXMPPMessage .chat-toolbar li.toggle-toolbar-menu,
        #conversejs .chatbox .sendXMPPMessage .chat-toolbar li.toggle-toolbar-menu {
<<<<<<< HEAD
          color: #777; }
        #converse-embedded-chat .chatbox .sendXMPPMessage .chat-toolbar li.toggle-smiley,
        #conversejs .chatbox .sendXMPPMessage .chat-toolbar li.toggle-smiley {
          padding-left: 5px; }
          #converse-embedded-chat .chatbox .sendXMPPMessage .chat-toolbar li.toggle-smiley .emoji-toolbar .emoji-category-picker li:hover,
          #converse-embedded-chat .chatbox .sendXMPPMessage .chat-toolbar li.toggle-smiley .emoji-toolbar .emoji-skintone-picker li:hover,
          #conversejs .chatbox .sendXMPPMessage .chat-toolbar li.toggle-smiley .emoji-toolbar .emoji-category-picker li:hover,
          #conversejs .chatbox .sendXMPPMessage .chat-toolbar li.toggle-smiley .emoji-toolbar .emoji-skintone-picker li:hover {
            background-color: #DCF9F6; }
=======
          color: white; }
        #converse-embedded-chat .chatbox .sendXMPPMessage .chat-toolbar li.toggle-smiley .emoji-toolbar .emoji-category-picker li:hover,
        #converse-embedded-chat .chatbox .sendXMPPMessage .chat-toolbar li.toggle-smiley .emoji-toolbar .emoji-skintone-picker li:hover,
        #conversejs .chatbox .sendXMPPMessage .chat-toolbar li.toggle-smiley .emoji-toolbar .emoji-category-picker li:hover,
        #conversejs .chatbox .sendXMPPMessage .chat-toolbar li.toggle-smiley .emoji-toolbar .emoji-skintone-picker li:hover {
          background-color: #DCF9F6; }
>>>>>>> db85cb7f
        #converse-embedded-chat .chatbox .sendXMPPMessage .chat-toolbar li.toggle-otr ul,
        #conversejs .chatbox .sendXMPPMessage .chat-toolbar li.toggle-otr ul {
          z-index: 99; }
          #converse-embedded-chat .chatbox .sendXMPPMessage .chat-toolbar li.toggle-otr ul li,
          #conversejs .chatbox .sendXMPPMessage .chat-toolbar li.toggle-otr ul li {
            display: block;
            padding: 7px; }
            #converse-embedded-chat .chatbox .sendXMPPMessage .chat-toolbar li.toggle-otr ul li:hover,
            #conversejs .chatbox .sendXMPPMessage .chat-toolbar li.toggle-otr ul li:hover {
              background-color: #DCF9F6; }
            #converse-embedded-chat .chatbox .sendXMPPMessage .chat-toolbar li.toggle-otr ul li a,
            #conversejs .chatbox .sendXMPPMessage .chat-toolbar li.toggle-otr ul li a {
              display: block; }
  #converse-embedded-chat .chatbox .dragresize,
  #conversejs .chatbox .dragresize {
    background: transparent;
    border: 0;
    margin: 0;
    position: absolute;
    top: 0;
    z-index: 20; }
    #converse-embedded-chat .chatbox .dragresize-top,
    #conversejs .chatbox .dragresize-top {
      cursor: n-resize;
      height: 5px;
      width: 100%; }
    #converse-embedded-chat .chatbox .dragresize-left,
    #conversejs .chatbox .dragresize-left {
      cursor: w-resize;
      width: 5px;
      height: 100%;
      left: 0; }
    #converse-embedded-chat .chatbox .dragresize-topleft,
    #conversejs .chatbox .dragresize-topleft {
      cursor: nw-resize;
      width: 15px;
      height: 15px;
      top: 0;
      left: 0; }

@media screen and (max-width: 767px) {
  #conversejs > .row {
    flex-direction: row-reverse; }
  #conversejs #login-dialog .pure-form.converse-form {
    padding: 3em 2em 3em; }
  #conversejs .sidebar {
    display: block; }
  #conversejs .chatbox {
    width: calc(100% - 50px); }
    #conversejs .chatbox .chat-body .chat-message .chat-msg-author {
      white-space: normal; }
    #conversejs .chatbox .row .box-flyout {
      left: 50px;
      bottom: 0;
      height: 100vh;
      box-shadow: none; } }
#converse-embedded-chat .chat-head,
#conversejs:not(.fullscreen) .chat-head {
  border-top-left-radius: 4px;
  border-top-right-radius: 4px; }
  @media screen and (max-height: 450px) {
    #converse-embedded-chat .chat-head,
    #conversejs:not(.fullscreen) .chat-head {
      border-top-left-radius: 0;
      border-top-right-radius: 0; } }
  @media screen and (max-width: 480px) {
    #converse-embedded-chat .chat-head,
    #conversejs:not(.fullscreen) .chat-head {
      border-top-left-radius: 0;
      border-top-right-radius: 0; } }
#converse-embedded-chat .chatbox .chat-body .chat-message,
#conversejs:not(.fullscreen) .chatbox .chat-body .chat-message {
  padding: 0.3em;
  line-height: 20px; }
  #converse-embedded-chat .chatbox .chat-body .chat-message .chat-msg-author,
  #conversejs:not(.fullscreen) .chatbox .chat-body .chat-message .chat-msg-author {
    line-height: 20px; }
  #converse-embedded-chat .chatbox .chat-body .chat-message .chat-msg-content,
  #conversejs:not(.fullscreen) .chatbox .chat-body .chat-message .chat-msg-content {
    line-height: 20px; }
    #converse-embedded-chat .chatbox .chat-body .chat-message .chat-msg-content .emojione,
    #conversejs:not(.fullscreen) .chatbox .chat-body .chat-message .chat-msg-content .emojione {
      margin-bottom: -5px; }
#converse-embedded-chat .chatbox form.sendXMPPMessage .chat-toolbar li .toolbar-menu ul.emoji-toolbar,
#conversejs:not(.fullscreen) .chatbox form.sendXMPPMessage .chat-toolbar li .toolbar-menu ul.emoji-toolbar {
  width: 100%; }
  #converse-embedded-chat .chatbox form.sendXMPPMessage .chat-toolbar li .toolbar-menu ul.emoji-toolbar .emoji-category,
  #conversejs:not(.fullscreen) .chatbox form.sendXMPPMessage .chat-toolbar li .toolbar-menu ul.emoji-toolbar .emoji-category {
    float: left; }
  #converse-embedded-chat .chatbox form.sendXMPPMessage .chat-toolbar li .toolbar-menu ul.emoji-toolbar li,
  #conversejs:not(.fullscreen) .chatbox form.sendXMPPMessage .chat-toolbar li .toolbar-menu ul.emoji-toolbar li {
    padding: 2px; }
#converse-embedded-chat .chatbox form.sendXMPPMessage .chat-toolbar li.toggle-smiley ul li,
#conversejs:not(.fullscreen) .chatbox form.sendXMPPMessage .chat-toolbar li.toggle-smiley ul li {
  padding: 2px; }

@media (max-width: 767.98px) {
  #conversejs:not(.fullscreen) > .row {
    flex-direction: column; }
    #conversejs:not(.fullscreen) > .row.no-gutters {
      margin: -1em; } }
#conversejs #controlbox {
  margin-right: 1.5em; }
  #conversejs #controlbox .pure-form.converse-form {
    padding: 0; }
  #conversejs #controlbox.logged-out .box-flyout .controlbox-pane {
    overflow-y: auto; }
  #conversejs #controlbox form.search-xmpp-contact {
    margin: 0;
    padding-left: 5px;
    padding: 0 0 5px 5px; }
    #conversejs #controlbox form.search-xmpp-contact input {
      width: 8em; }
  #conversejs #controlbox .msgs-indicator {
    border-radius: 3px;
    background-color: #E77051;
    color: white;
    font-size: 12px;
    font-weight: normal;
    padding: 0 4px;
    text-shadow: none; }
  #conversejs #controlbox a.subscribe-to-user {
    padding-left: 2em;
    font-weight: bold; }
  #conversejs #controlbox #converse-register {
    opacity: 0;
    /* make things invisible upon start */
    -webkit-animation-name: fadein;
    -moz-animation-name: fadein;
    animation-name: fadein;
    -webkit-animation-fill-mode: forwards;
    -moz-animation-fill-mode: forwards;
    animation-fill-mode: forwards;
    -webkit-animation-duration: 0.75s;
    -moz-animation-duration: 0.75s;
    animation-duration: 0.75s;
    -webkit-animation-timing-function: ease;
    -moz-animation-timing-function: ease;
    animation-timing-function: ease;
    background: white; }
    #conversejs #controlbox #converse-register .title {
      font-weight: bold; }
    #conversejs #controlbox #converse-register .info {
      color: green;
      font-size: 90%;
      margin: 1.5em 0; }
    #conversejs #controlbox #converse-register .form-errors {
      color: #A53214;
      margin: 1em 0; }
    #conversejs #controlbox #converse-register .provider-title {
      font-size: 20px;
      margin: 0; }
    #conversejs #controlbox #converse-register .provider-score {
      width: 178px;
      margin-bottom: 8px; }
    #conversejs #controlbox #converse-register .title, #conversejs #controlbox #converse-register .instructions, #conversejs #controlbox #converse-register label {
      margin: 0.5em 0 0 0; }
    #conversejs #controlbox #converse-register .form-help .url {
      font-weight: bold;
      color: #578EA9; }
    #conversejs #controlbox #converse-register .input-group {
      display: table;
      margin: auto;
      width: 100%; }
      #conversejs #controlbox #converse-register .input-group span {
        overflow-x: hidden;
        text-overflow: ellipsis;
        max-width: 110px; }
      #conversejs #controlbox #converse-register .input-group span, #conversejs #controlbox #converse-register .input-group input[name=username] {
        display: table-cell;
        text-align: left; }
    #conversejs #controlbox #converse-register .instructions {
      color: gray;
      font-size: 85%; }
      #conversejs #controlbox #converse-register .instructions:hover {
        color: #777; }
  #conversejs #controlbox .conn-feedback {
    color: #578EA9; }
    #conversejs #controlbox .conn-feedback.error {
      color: #A53214; }
    #conversejs #controlbox .conn-feedback p {
      padding-bottom: 0.5em; }
      #conversejs #controlbox .conn-feedback p.feedback-subject.error {
        font-weight: bold; }
  #conversejs #controlbox .brand-heading-container .brand-heading {
    text-align: center; }
  #conversejs #controlbox .brand-heading-container .brand-name {
    font-size: 120%; }
  #conversejs #controlbox #login-dialog {
    flex-direction: column; }
    #conversejs #controlbox #login-dialog .brand-heading {
      color: #578EA9; }
  #conversejs #controlbox .toggle-register-login {
    font-weight: bold; }
  #conversejs #controlbox .oauth-login {
    margin-left: 0;
    color: #777; }
    #conversejs #controlbox .oauth-login .icon-social:before {
      font-size: 16px; }
  #conversejs #controlbox #converse-register fieldset.buttons, #conversejs #controlbox #converse-login fieldset.buttons {
    text-align: center; }
  #conversejs #controlbox #converse-register .login-anon, #conversejs #controlbox #converse-login .login-anon {
    height: auto;
    white-space: normal; }
  #conversejs #controlbox #converse-register .save-submit, #conversejs #controlbox #converse-login .save-submit {
    color: #3AA569; }
  #conversejs #controlbox #converse-register input, #conversejs #controlbox #converse-login input {
    width: 100%;
    margin: 1em 0; }
  #conversejs #controlbox #converse-register .form-url, #conversejs #controlbox #converse-login .form-url {
    display: block;
    font-weight: normal;
    margin: 1em 0; }
  #conversejs #controlbox #users .add-converse-contact {
    margin: 0 0 0.75em 0; }
  #conversejs #controlbox #users .chatbox-btn {
    margin: 0; }
  #conversejs #controlbox #chatrooms, #conversejs #controlbox #contacts {
    margin-top: 0.75em; }
  #conversejs #controlbox #users .userinfo {
    padding-bottom: 1em;
    border-bottom: 1px solid #818479; }
    #conversejs #controlbox #users .userinfo .username {
      margin-left: 0.5em; }
    #conversejs #controlbox #users .userinfo .d-flex {
      margin-bottom: 0.2em; }
  #conversejs #controlbox #chatrooms {
    border-bottom: 1px solid #818479; }
    #conversejs #controlbox #chatrooms form.add-chatroom {
      margin: 0;
      padding: 0; }
      #conversejs #controlbox #chatrooms form.add-chatroom input[type=button],
      #conversejs #controlbox #chatrooms form.add-chatroom input[type=submit],
      #conversejs #controlbox #chatrooms form.add-chatroom input[type=text] {
        width: 100%; }
    #conversejs #controlbox #chatrooms .rooms-list-container .rooms-toggle {
      display: block;
      color: #777;
      margin-top: 1em; }
      #conversejs #controlbox #chatrooms .rooms-list-container .rooms-toggle:hover {
        color: #585B51; }
    #conversejs #controlbox #chatrooms .rooms-list-container .rooms-list {
      margin: 0.5em 0;
      text-align: left; }
      #conversejs #controlbox #chatrooms .rooms-list-container .rooms-list dt {
        border: none;
        color: #777;
        font-weight: normal;
        padding: 0;
        padding-bottom: 0.5em;
        text-shadow: 0 1px 0 #FAFAFA;
        word-wrap: break-word; }
      #conversejs #controlbox #chatrooms .rooms-list-container .rooms-list .available-chatroom,
      #conversejs #controlbox #chatrooms .rooms-list-container .rooms-list .open-chatroom {
        border: none;
        clear: both;
        color: #777;
        display: block;
        overflow: hidden;
        padding: 0.2em 0;
        text-shadow: 0 1px 0 #FAFAFA;
        word-wrap: break-word; }
        #conversejs #controlbox #chatrooms .rooms-list-container .rooms-list .available-chatroom a:hover,
        #conversejs #controlbox #chatrooms .rooms-list-container .rooms-list .open-chatroom a:hover {
          color: #206485; }
        #conversejs #controlbox #chatrooms .rooms-list-container .rooms-list .available-chatroom.unread-msgs .available-room,
        #conversejs #controlbox #chatrooms .rooms-list-container .rooms-list .available-chatroom.unread-msgs .open-room,
        #conversejs #controlbox #chatrooms .rooms-list-container .rooms-list .open-chatroom.unread-msgs .available-room,
        #conversejs #controlbox #chatrooms .rooms-list-container .rooms-list .open-chatroom.unread-msgs .open-room {
          max-width: 55%;
          width: auto;
          font-weight: bold; }
        #conversejs #controlbox #chatrooms .rooms-list-container .rooms-list .available-chatroom a.room-info:before,
        #conversejs #controlbox #chatrooms .rooms-list-container .rooms-list .open-chatroom a.room-info:before {
          font-size: 15px; }
        #conversejs #controlbox #chatrooms .rooms-list-container .rooms-list .available-chatroom a.open-room,
        #conversejs #controlbox #chatrooms .rooms-list-container .rooms-list .open-chatroom a.open-room {
          width: 68%;
          float: left;
          overflow: hidden;
          text-overflow: ellipsis;
          white-space: nowrap;
          padding-right: 0.5em; }
        #conversejs #controlbox #chatrooms .rooms-list-container .rooms-list .available-chatroom a.available-room,
        #conversejs #controlbox #chatrooms .rooms-list-container .rooms-list .open-chatroom a.available-room {
          width: 85%; }
        #conversejs #controlbox #chatrooms .rooms-list-container .rooms-list .available-chatroom .add-bookmark,
        #conversejs #controlbox #chatrooms .rooms-list-container .rooms-list .available-chatroom .remove-bookmark,
        #conversejs #controlbox #chatrooms .rooms-list-container .rooms-list .open-chatroom .add-bookmark,
        #conversejs #controlbox #chatrooms .rooms-list-container .rooms-list .open-chatroom .remove-bookmark {
          color: #A8ABA1; }
          #conversejs #controlbox #chatrooms .rooms-list-container .rooms-list .available-chatroom .add-bookmark.button-on,
          #conversejs #controlbox #chatrooms .rooms-list-container .rooms-list .available-chatroom .remove-bookmark.button-on,
          #conversejs #controlbox #chatrooms .rooms-list-container .rooms-list .open-chatroom .add-bookmark.button-on,
          #conversejs #controlbox #chatrooms .rooms-list-container .rooms-list .open-chatroom .remove-bookmark.button-on {
            color: #578EA9; }
            #conversejs #controlbox #chatrooms .rooms-list-container .rooms-list .available-chatroom .add-bookmark.button-on:hover,
            #conversejs #controlbox #chatrooms .rooms-list-container .rooms-list .available-chatroom .remove-bookmark.button-on:hover,
            #conversejs #controlbox #chatrooms .rooms-list-container .rooms-list .open-chatroom .add-bookmark.button-on:hover,
            #conversejs #controlbox #chatrooms .rooms-list-container .rooms-list .open-chatroom .remove-bookmark.button-on:hover {
              color: #206485; }
        #conversejs #controlbox #chatrooms .rooms-list-container .rooms-list .available-chatroom .room-info,
        #conversejs #controlbox #chatrooms .rooms-list-container .rooms-list .open-chatroom .room-info {
          font-size: 12px;
          font-style: normal;
          font-weight: normal; }
        #conversejs #controlbox #chatrooms .rooms-list-container .rooms-list .available-chatroom li.room-info,
        #conversejs #controlbox #chatrooms .rooms-list-container .rooms-list .open-chatroom li.room-info {
          display: block;
          margin-left: 5px; }
        #conversejs #controlbox #chatrooms .rooms-list-container .rooms-list .available-chatroom p.room-info,
        #conversejs #controlbox #chatrooms .rooms-list-container .rooms-list .open-chatroom p.room-info {
          line-height: 16px;
          margin: 0;
          display: block;
          white-space: normal; }
        #conversejs #controlbox #chatrooms .rooms-list-container .rooms-list .available-chatroom div.room-info,
        #conversejs #controlbox #chatrooms .rooms-list-container .rooms-list .open-chatroom div.room-info {
          padding: 0.3em 0;
          clear: left;
          width: 100%; }
  #conversejs #controlbox .dropdown a {
    width: 143px;
    display: inline-block; }
  #conversejs #controlbox .dropdown li {
    list-style: none;
    padding-left: 0; }
  #conversejs #controlbox .dropdown dd ul {
    padding: 0;
    list-style: none;
    position: absolute;
    left: 0;
    top: 0;
    width: 100%;
    z-index: 21;
    background-color: #FCFDFD; }
    #conversejs #controlbox .dropdown dd ul li:hover {
      background-color: #DCF9F6; }
  #conversejs #controlbox .dropdown dd.search-xmpp {
    height: 0; }
    #conversejs #controlbox .dropdown dd.search-xmpp .contact-form-container {
      position: absolute;
      z-index: 22; }
      #conversejs #controlbox .dropdown dd.search-xmpp .contact-form-container form {
        box-shadow: 1px 4px 10px 1px rgba(0, 0, 0, 0.4);
        background-color: white; }
    #conversejs #controlbox .dropdown dd.search-xmpp li:hover {
      background-color: #FCFDFD; }
  #conversejs #controlbox .dropdown dt a span {
    cursor: pointer;
    display: block;
    padding: 4px 7px 0 5px; }
  #conversejs #controlbox #select-xmpp-status {
    display: none;
    float: right;
    margin-right: 0.5em; }
  #conversejs #controlbox .fancy-dropdown {
    border: 1px solid #B1BFC4;
    height: 25px;
    border-radius: 5px;
    text-align: left; }
    #conversejs #controlbox .fancy-dropdown .choose-xmpp-status,
    #conversejs #controlbox .fancy-dropdown .toggle-xmpp-contact-form {
      line-height: 25px;
      text-shadow: 0 1px 0 #ffffff;
      overflow: hidden;
      text-overflow: ellipsis;
      white-space: nowrap;
      display: inline-block; }
      #conversejs #controlbox .fancy-dropdown .choose-xmpp-status:hover,
      #conversejs #controlbox .fancy-dropdown .toggle-xmpp-contact-form:hover {
        color: #206485; }
    #conversejs #controlbox .fancy-dropdown .toggle-xmpp-contact-form {
      padding: 0 0.5em;
      width: 100%; }
    #conversejs #controlbox .fancy-dropdown.no-border {
      border: 0; }
  #conversejs #controlbox #fancy-xmpp-status-select .xmpp-status {
    padding: 0 0.5em; }
  #conversejs #controlbox #fancy-xmpp-status-select a.change-xmpp-status-message {
    line-height: 25px;
    float: right;
    clear: right;
    width: 12px;
    color: #578EA9; }
    #conversejs #controlbox #fancy-xmpp-status-select a.change-xmpp-status-message:hover {
      color: #206485; }
  #conversejs #controlbox #fancy-xmpp-status-select fieldset {
    padding: 0;
    margin-top: -1px; }
  #conversejs #controlbox #fancy-xmpp-status-select input {
    height: 26px;
    width: -webkit-calc(100% - 40px);
    width: calc(100% - 40px);
    padding: 0 0 0 0.5em; }
  #conversejs #controlbox #fancy-xmpp-status-select input[type=submit] {
    height: 26px;
    width: 40px;
    padding: 1px;
    float: right; }
  #conversejs #controlbox .controlbox-panes {
<<<<<<< HEAD
    overflow-y: scroll; }
=======
    height: 100%;
    overflow-y: auto; }
>>>>>>> db85cb7f
  #conversejs #controlbox .controlbox-pane {
    padding: 1em;
    background-color: white;
    border: 0;
    font-size: 14px;
    left: 0;
    text-align: left;
    overflow-y: scroll;
    overflow-x: hidden;
    border-radius: 4px; }
    #conversejs #controlbox .controlbox-pane .switch-form {
      padding-bottom: 2em; }
      #conversejs #controlbox .controlbox-pane .switch-form p {
        margin-top: 0.5em; }
    #conversejs #controlbox .controlbox-pane label {
      font-size: 14px;
      font-weight: bold;
      height: auto; }
    #conversejs #controlbox .controlbox-pane dd {
      margin-left: 0;
      margin-bottom: 0; }
      #conversejs #controlbox .controlbox-pane dd.odd {
        background-color: #DCEAC5; }
  #conversejs #controlbox .add-xmpp-contact {
    padding: 1em 0.5em; }
    #conversejs #controlbox .add-xmpp-contact input {
      margin: 0 0 1rem;
      width: 100%; }
    #conversejs #controlbox .add-xmpp-contact button {
      width: 100%; }
  #conversejs #controlbox .xmpp-status-menu {
    text-align: left;
    box-shadow: 1px 4px 10px 1px rgba(0, 0, 0, 0.4); }
    #conversejs #controlbox .xmpp-status-menu.collapsed {
      box-shadow: none; }
    #conversejs #controlbox .xmpp-status-menu li {
      padding: 2px; }
      #conversejs #controlbox .xmpp-status-menu li a {
        width: 100%;
        padding: 0.3em; }
  #conversejs #controlbox .xmpp-status-menu li a.logout,
  #conversejs #controlbox .xmpp-status-menu li a.logout span {
    color: #D24E2B; }
  #conversejs #controlbox .set-xmpp-status {
    background: none;
    margin: 1em 0 0.5em 0em; }
    #conversejs #controlbox .set-xmpp-status .dropdown dd ul {
      z-index: 22; }
#conversejs .toggle-controlbox {
  background-color: #578EA9;
  border-top-left-radius: 5px;
  border-top-right-radius: 5px;
  color: #0a0a0a;
  float: right;
  height: 100%;
  margin: 0 0.5em;
  padding: 10px 8px 0 8px; }
  #conversejs .toggle-controlbox span {
    color: white; }
#conversejs .xmpp-status .online, #conversejs .xmpp-status-menu .online {
  color: #3AA569; }
#conversejs .xmpp-status .dnd, #conversejs .xmpp-status-menu .dnd {
  color: #E77051; }
#conversejs .xmpp-status .away, #conversejs .xmpp-status-menu .away {
  color: #578EA9; }
#conversejs .xmpp-status .logout, #conversejs .xmpp-status .offline, #conversejs .xmpp-status-menu .logout, #conversejs .xmpp-status-menu .offline {
  color: #818479; }

@media screen and (max-width: 767px) {
  #conversejs #controlbox .box-flyout {
    width: 100%;
    left: 0; }
  #conversejs #controlbox .sidebar {
    display: block; }
  #conversejs #controlbox #users {
    position: absolute;
    top: 0;
    display: none; }
    #conversejs #controlbox #users.controlbox-pane {
      width: 100%; }
  #conversejs.sidebar-open .chatbox:not(#controlbox) {
    display: none; }
  #conversejs.sidebar-open #controlbox #users {
    display: block; } }
#conversejs:not(.fullscreen) #controlbox {
  order: -1; }
  #conversejs:not(.fullscreen) #controlbox #converse-register .button-cancel {
    font-size: 90%; }
  #conversejs:not(.fullscreen) #controlbox .controlbox-panes {
    border-radius: 4px; }
  #conversejs:not(.fullscreen) #controlbox .brand-heading-container .brand-heading {
    font-size: 2em;
    margin: 1em 0; }

#conversejs #controlbox .available-chatroom.unread-msgs .msgs-indicator {
  border-radius: 10%;
  opacity: 1; }

#conversejs #converse-roster {
  text-align: left;
  width: 100%;
  position: relative;
  margin: 0;
  height: 194px;
  height: calc(~"100% - 50px - 20px");
  padding: 0;
  overflow: hidden;
  height: calc(100% - 70px);
  /* Custom addition for CSP */ }
  #conversejs #converse-roster.no-contact-requests {
    height: calc(~"100% - 50px - 20px"); }
  #conversejs #converse-roster #online-count {
    display: none; }
  #conversejs #converse-roster .search-xmpp ul li.chat-info {
    padding-left: 10px; }
  #conversejs #converse-roster .roster-filter-form {
    margin: 0.2em 0 0;
    width: 100%;
    /* (dynamically added) if input has value: */
    /* (dynamically added) if mouse is over the 'x' input area*/ }
    #conversejs #converse-roster .roster-filter-form span {
      margin: 0;
      padding: 0.2em;
      color: #888;
      cursor: pointer; }
    #conversejs #converse-roster .roster-filter-form .roster-filter {
      float: left;
      background: url(data:image/png;base64,iVBORw0KGgoAAAANSUhEUgAAAAcAAAAHCAYAAADEUlfTAAAACXBIWXMAAAsTAAALEwEAmpwYAAAAIGNIUk0AAHolAACAgwAA+f8AAIDpAAB1MAAA6mAAADqYAAAXb5JfxUYAAABNSURBVHjaXI7BDcAwCAMvyQjMyQ6dAbZiKfqoUK34g2zJh1dENIC7M8pMAPYdzAVY3d0ajNz9aypS/b5R6o+ZPdqoKgCq6h80KH3xDgBqNR97p8oAGQAAAABJRU5ErkJggg==) no-repeat right -20px center;
      border: 1px solid #999;
      font-size: 14px;
      height: 25px;
      margin: 0.2em 0.2em 0.2em 0;
      width: 60%; }
    #conversejs #converse-roster .roster-filter-form .roster-filter.x {
      background-position: right 3px center; }
    #conversejs #converse-roster .roster-filter-form .roster-filter.onX {
      cursor: pointer; }
    #conversejs #converse-roster .roster-filter-form .roster-filter-state {
      display: none; }
    #conversejs #converse-roster .roster-filter-form .state-type {
      float: left;
      border: 1px solid #999;
      font-size: calc(14px - 2px);
      height: 25px;
      margin: 0;
      padding: 0;
      padding-left: 0.4em;
      width: 53%;
      display: none; }
    #conversejs #converse-roster .roster-filter-form .state-type-state {
      display: inline-block; }
    #conversejs #converse-roster .roster-filter-form .filter-type {
      display: table-cell;
      float: right;
      font-size: calc(14px - 2px);
      height: 25px;
      padding: 0;
      width: 47%;
      border-radius: 0;
      border: 1px solid; }
  #conversejs #converse-roster .roster-contacts {
    padding: 0;
    margin: 0.2em 0;
    height: 100%;
    overflow-x: hidden;
    overflow-y: auto; }
    #conversejs #converse-roster .roster-contacts .roster-group {
      border: none;
      color: #777;
      font-weight: normal;
      text-shadow: 0 1px 0 #FAFAFA;
      margin: 1em 0 0 0; }
      #conversejs #converse-roster .roster-contacts .roster-group .group-toggle {
        color: #777;
        display: block;
        width: 100%;
        line-height: 16px; }
        #conversejs #converse-roster .roster-contacts .roster-group .group-toggle:hover {
          color: #585B51; }
      #conversejs #converse-roster .roster-contacts .roster-group li {
        border: none;
        clear: both;
        color: #777;
        display: block;
        height: 24px;
        overflow-y: hidden;
        text-shadow: 0 1px 0 #FAFAFA;
        line-height: 14px;
        height: 30px;
        width: 100%; }
        #conversejs #converse-roster .roster-contacts .roster-group li.requesting-xmpp-contact a {
          width: 2em; }
        #conversejs #converse-roster .roster-contacts .roster-group li.requesting-xmpp-contact :not(.open-chat) {
          margin-top: 0.5em; }
        #conversejs #converse-roster .roster-contacts .roster-group li.requesting-xmpp-contact .request-actions {
          padding: 0 0 0 0.3em;
          float: right; }
        #conversejs #converse-roster .roster-contacts .roster-group li.requesting-xmpp-contact .open-chat {
          max-width: 70%; }
          #conversejs #converse-roster .roster-contacts .roster-group li.requesting-xmpp-contact .open-chat .req-contact-name {
            width: 100%; }
        #conversejs #converse-roster .roster-contacts .roster-group li.requesting-xmpp-contact .req-contact-name {
          width: 69%;
          padding: 0; }
        #conversejs #converse-roster .roster-contacts .roster-group li a:hover {
          color: #206485; }
        #conversejs #converse-roster .roster-contacts .roster-group li .open-chat {
          margin: auto;
          margin-top: 0.5em;
          margin-bottom: 0;
          padding: 0;
          width: 85%; }
          #conversejs #converse-roster .roster-contacts .roster-group li .open-chat.unread-msgs {
            font-weight: bold; }
            #conversejs #converse-roster .roster-contacts .roster-group li .open-chat.unread-msgs .contact-name {
              width: 70%; }
          #conversejs #converse-roster .roster-contacts .roster-group li .open-chat .msgs-indicator {
            background-color: #3AA569;
            opacity: 1;
            border-radius: 10%;
            padding: 0 0.2em;
            font-size: 12px; }
          #conversejs #converse-roster .roster-contacts .roster-group li .open-chat .contact-name {
            overflow: hidden;
            white-space: nowrap;
            text-overflow: ellipsis;
            padding: 0;
            margin: 0;
            max-width: 80%;
            float: none;
            height: 60px; }
            #conversejs #converse-roster .roster-contacts .roster-group li .open-chat .contact-name.unread-msgs {
              max-width: 60%; }
          #conversejs #converse-roster .roster-contacts .roster-group li .open-chat .avatar {
            float: left;
            display: inline-block;
            height: 60px; }
        #conversejs #converse-roster .roster-contacts .roster-group li.current-xmpp-contact span {
          font-size: 14px;
          float: left;
          margin-right: 0.5em; }
        #conversejs #converse-roster .roster-contacts .roster-group li.odd {
          background-color: #DCEAC5;
          /* Make this difference */ }
        #conversejs #converse-roster .roster-contacts .roster-group li a, #conversejs #converse-roster .roster-contacts .roster-group li span {
          display: inline-block;
          overflow: hidden;
          white-space: nowrap;
          text-overflow: ellipsis; }
        #conversejs #converse-roster .roster-contacts .roster-group li span {
          padding: 0;
          height: 100%; }
        #conversejs #converse-roster .roster-contacts .roster-group li a.decline-xmpp-request {
          margin-left: 5px; }
        #conversejs #converse-roster .roster-contacts .roster-group li a.remove-xmpp-contact {
          font-size: 10px;
          float: right;
          margin: 0;
          padding: 0;
          color: #A8ABA1;
          width: 2em; }
          #conversejs #converse-roster .roster-contacts .roster-group li a.remove-xmpp-contact:before {
            font-size: 14px; }
          #conversejs #converse-roster .roster-contacts .roster-group li a.remove-xmpp-contact:hover {
            color: #818479; }
  #conversejs #converse-roster span.pending-contact-name {
    margin-top: 0.5em;
    line-height: 16px;
    width: 100%; }

#converse-embedded-chat .new-chatroom-nick,
#conversejs .new-chatroom-nick {
  margin: 1em auto; }
#converse-embedded-chat .add-chatroom input[type="submit"],
#converse-embedded-chat .add-chatroom input[type="button"],
#conversejs .add-chatroom input[type="submit"],
#conversejs .add-chatroom input[type="button"] {
  margin: 0.3em 0; }
#converse-embedded-chat .chat-head-chatroom,
#conversejs .chat-head-chatroom {
  background-color: #E77051; }
  #converse-embedded-chat .chat-head-chatroom .chatroom-topic,
  #conversejs .chat-head-chatroom .chatroom-topic {
    white-space: nowrap;
    overflow-y: hidden;
    text-overflow: ellipsis; }
  #converse-embedded-chat .chat-head-chatroom .chatbox-btn.button-on,
  #conversejs .chat-head-chatroom .chatbox-btn.button-on {
    background-color: white;
    color: #E77051; }
  #converse-embedded-chat .chat-head-chatroom .chat-title,
  #conversejs .chat-head-chatroom .chat-title {
    color: #FF977C; }
    #converse-embedded-chat .chat-head-chatroom .chat-title .chatroom-name,
    #conversejs .chat-head-chatroom .chat-title .chatroom-name {
      color: white; }
    #converse-embedded-chat .chat-head-chatroom .chat-title .chatroom-jid,
    #conversejs .chat-head-chatroom .chat-title .chatroom-jid {
      font-size: 12px; }
    #converse-embedded-chat .chat-head-chatroom .chat-title .chatroom-description,
    #conversejs .chat-head-chatroom .chat-title .chatroom-description {
      color: white;
      font-size: 80%;
      font-style: italic;
      overflow: hidden;
      text-overflow: ellipsis;
      white-space: nowrap;
      margin: 0.3em 0; }
#converse-embedded-chat .chatroom,
#conversejs .chatroom {
  width: 300px; }
  @media screen and (max-height: 450px) {
    #converse-embedded-chat .chatroom,
    #conversejs .chatroom {
      width: 100%; } }
  @media screen and (max-width: 480px) {
    #converse-embedded-chat .chatroom,
    #conversejs .chatroom {
      width: 100%; } }
  #converse-embedded-chat .chatroom .box-flyout,
  #conversejs .chatroom .box-flyout {
    width: 100%; }
    @media screen and (max-height: 450px) {
      #converse-embedded-chat .chatroom .box-flyout,
      #conversejs .chatroom .box-flyout {
        height: 400px;
        width: 100%;
        height: 100vh; } }
    @media screen and (max-width: 480px) {
      #converse-embedded-chat .chatroom .box-flyout,
      #conversejs .chatroom .box-flyout {
        height: 400px;
        width: 100%;
        height: 100vh; } }
    #converse-embedded-chat .chatroom .box-flyout .chatroom-body,
    #conversejs .chatroom .box-flyout .chatroom-body {
      border-bottom-right-radius: 4px;
      border-bottom-left-radius: 4px;
      background-color: white;
      border-top: 0;
      width: 100%;
      overflow: hidden; }
      #converse-embedded-chat .chatroom .box-flyout .chatroom-body .row,
      #conversejs .chatroom .box-flyout .chatroom-body .row {
        flex-direction: row; }
      #converse-embedded-chat .chatroom .box-flyout .chatroom-body .chat-info,
      #conversejs .chatroom .box-flyout .chatroom-body .chat-info {
        color: white;
        line-height: normal; }
      #converse-embedded-chat .chatroom .box-flyout .chatroom-body .mentioned,
      #conversejs .chatroom .box-flyout .chatroom-body .mentioned {
        font-weight: bold; }
      #converse-embedded-chat .chatroom .box-flyout .chatroom-body .chat-message.onload,
      #conversejs .chatroom .box-flyout .chatroom-body .chat-message.onload {
        animation: colorchange-chatmessage-muc 1s;
        -webkit-animation: colorchange-chatmessage-muc 1s; }
      #converse-embedded-chat .chatroom .box-flyout .chatroom-body .chat-message .chat-msg-them,
      #conversejs .chatroom .box-flyout .chatroom-body .chat-message .chat-msg-them {
        color: #3AA569; }
        #converse-embedded-chat .chatroom .box-flyout .chatroom-body .chat-message .chat-msg-them canvas,
        #conversejs .chatroom .box-flyout .chatroom-body .chat-message .chat-msg-them canvas {
          background: #E77051; }
      #converse-embedded-chat .chatroom .box-flyout .chatroom-body .chat-message .chat-msg-me canvas,
      #conversejs .chatroom .box-flyout .chatroom-body .chat-message .chat-msg-me canvas {
        background: #578EA9; }
      #converse-embedded-chat .chatroom .box-flyout .chatroom-body .disconnect-msg,
      #conversejs .chatroom .box-flyout .chatroom-body .disconnect-msg {
        padding: 2em 2em 0 2em; }
      #converse-embedded-chat .chatroom .box-flyout .chatroom-body .chat-area,
      #conversejs .chatroom .box-flyout .chatroom-body .chat-area {
        word-wrap: break-word;
        min-width: 200px; }
        #converse-embedded-chat .chatroom .box-flyout .chatroom-body .chat-area .new-msgs-indicator,
        #conversejs .chatroom .box-flyout .chatroom-body .chat-area .new-msgs-indicator {
          background-color: #E77051;
          max-width: 70%; }
        #converse-embedded-chat .chatroom .box-flyout .chatroom-body .chat-area .chat-content,
        #conversejs .chatroom .box-flyout .chatroom-body .chat-area .chat-content {
          padding: 0.5em; }
        #converse-embedded-chat .chatroom .box-flyout .chatroom-body .chat-area.full,
        #conversejs .chatroom .box-flyout .chatroom-body .chat-area.full {
          min-width: 100%; }
          #converse-embedded-chat .chatroom .box-flyout .chatroom-body .chat-area.full .new-msgs-indicator,
          #conversejs .chatroom .box-flyout .chatroom-body .chat-area.full .new-msgs-indicator {
            min-width: 100%; }
      #converse-embedded-chat .chatroom .box-flyout .chatroom-body .occupants,
      #conversejs .chatroom .box-flyout .chatroom-body .occupants {
        overflow-x: hidden;
        overflow-y: hidden;
        vertical-align: top;
        background-color: white;
        border-left: 1px solid #777;
        border-bottom-right-radius: 4px;
        padding: 0.5em; }
        #converse-embedded-chat .chatroom .box-flyout .chatroom-body .occupants .occupants-heading,
        #conversejs .chatroom .box-flyout .chatroom-body .occupants .occupants-heading {
          padding: 0.3em 0;
          font-weight: bold; }
        #converse-embedded-chat .chatroom .box-flyout .chatroom-body .occupants .chatroom-features,
        #conversejs .chatroom .box-flyout .chatroom-body .occupants .chatroom-features {
          bottom: 0.5em;
          width: 100%; }
          #converse-embedded-chat .chatroom .box-flyout .chatroom-body .occupants .chatroom-features .feature,
          #conversejs .chatroom .box-flyout .chatroom-body .occupants .chatroom-features .feature {
            float: left;
            margin-right: 0.5em;
            padding-right: 0;
            font-size: 1em;
            cursor: help; }
        #converse-embedded-chat .chatroom .box-flyout .chatroom-body .occupants .awesomplete ul,
        #conversejs .chatroom .box-flyout .chatroom-body .occupants .awesomplete ul {
          padding: 0; }
          #converse-embedded-chat .chatroom .box-flyout .chatroom-body .occupants .awesomplete ul li,
          #conversejs .chatroom .box-flyout .chatroom-body .occupants .awesomplete ul li {
            padding: .5em; }
        #converse-embedded-chat .chatroom .box-flyout .chatroom-body .occupants ul,
        #conversejs .chatroom .box-flyout .chatroom-body .occupants ul {
          padding: 0.5em 0 0 0;
          margin-bottom: 0.5em;
          overflow-x: hidden;
          overflow-y: auto;
          list-style: none; }
          #converse-embedded-chat .chatroom .box-flyout .chatroom-body .occupants ul.occupant-list,
          #conversejs .chatroom .box-flyout .chatroom-body .occupants ul.occupant-list {
            overflow-y: auto;
            height: -webkit-calc(100% - 220px);
            height: calc(100% - 220px); }
          #converse-embedded-chat .chatroom .box-flyout .chatroom-body .occupants ul.features-list,
          #conversejs .chatroom .box-flyout .chatroom-body .occupants ul.features-list {
            padding-top: 0; }
          #converse-embedded-chat .chatroom .box-flyout .chatroom-body .occupants ul li,
          #conversejs .chatroom .box-flyout .chatroom-body .occupants ul li {
            cursor: default;
            display: block;
            font-size: 12px;
            overflow: hidden;
            padding: 0.2em 0.5em 0.2em 0;
            text-overflow: ellipsis;
            white-space: nowrap; }
            #converse-embedded-chat .chatroom .box-flyout .chatroom-body .occupants ul li [class^="icon-"], #converse-embedded-chat .chatroom .box-flyout .chatroom-body .occupants ul li [class*=" icon-"],
            #conversejs .chatroom .box-flyout .chatroom-body .occupants ul li [class^="icon-"],
            #conversejs .chatroom .box-flyout .chatroom-body .occupants ul li [class*=" icon-"] {
              padding-right: 0.5em; }
            #converse-embedded-chat .chatroom .box-flyout .chatroom-body .occupants ul li.feature,
            #conversejs .chatroom .box-flyout .chatroom-body .occupants ul li.feature {
              font-size: 10px; }
            #converse-embedded-chat .chatroom .box-flyout .chatroom-body .occupants ul li.occupant,
            #conversejs .chatroom .box-flyout .chatroom-body .occupants ul li.occupant {
              cursor: pointer; }
              #converse-embedded-chat .chatroom .box-flyout .chatroom-body .occupants ul li.occupant .occupant-status,
              #conversejs .chatroom .box-flyout .chatroom-body .occupants ul li.occupant .occupant-status {
                display: inline-block;
                margin-right: 0.5em;
                width: 0.5em;
                height: 0.5em; }
                #converse-embedded-chat .chatroom .box-flyout .chatroom-body .occupants ul li.occupant .occupant-status.occupant-online, #converse-embedded-chat .chatroom .box-flyout .chatroom-body .occupants ul li.occupant .occupant-status.occupant-chat,
                #conversejs .chatroom .box-flyout .chatroom-body .occupants ul li.occupant .occupant-status.occupant-online,
                #conversejs .chatroom .box-flyout .chatroom-body .occupants ul li.occupant .occupant-status.occupant-chat {
                  background-color: #1A9707; }
                #converse-embedded-chat .chatroom .box-flyout .chatroom-body .occupants ul li.occupant .occupant-status.occupant-dnd,
                #conversejs .chatroom .box-flyout .chatroom-body .occupants ul li.occupant .occupant-status.occupant-dnd {
                  background-color: red; }
                #converse-embedded-chat .chatroom .box-flyout .chatroom-body .occupants ul li.occupant .occupant-status.occupant-away,
                #conversejs .chatroom .box-flyout .chatroom-body .occupants ul li.occupant .occupant-status.occupant-away {
                  background-color: darkorange; }
                #converse-embedded-chat .chatroom .box-flyout .chatroom-body .occupants ul li.occupant .occupant-status.occupant-xa,
                #conversejs .chatroom .box-flyout .chatroom-body .occupants ul li.occupant .occupant-status.occupant-xa {
                  background-color: orange; }
            #converse-embedded-chat .chatroom .box-flyout .chatroom-body .occupants ul li.moderator,
            #conversejs .chatroom .box-flyout .chatroom-body .occupants ul li.moderator {
              color: #D24E2B; }
            #converse-embedded-chat .chatroom .box-flyout .chatroom-body .occupants ul li.visitor,
            #conversejs .chatroom .box-flyout .chatroom-body .occupants ul li.visitor {
              color: #A8ABA1; }
      #converse-embedded-chat .chatroom .box-flyout .chatroom-body .chatroom-form-container,
      #conversejs .chatroom .box-flyout .chatroom-body .chatroom-form-container {
        background-color: white;
        border-bottom-left-radius: 4px;
        border-bottom-right-radius: 4px;
        border: 0;
        color: #777;
        font-size: 14px;
        height: 289px;
        width: 100%;
        height: -webkit-calc(100% - 55px);
        height: calc(100% - 55px);
        overflow-y: auto;
        position: absolute; }
        #converse-embedded-chat .chatroom .box-flyout .chatroom-body .chatroom-form-container .validation-message,
        #conversejs .chatroom .box-flyout .chatroom-body .chatroom-form-container .validation-message {
          font-size: 90%;
          color: #A53214; }
        #converse-embedded-chat .chatroom .box-flyout .chatroom-body .chatroom-form-container .chatroom-form label,
        #converse-embedded-chat .chatroom .box-flyout .chatroom-body .chatroom-form-container .chatroom-form input[type=text],
        #conversejs .chatroom .box-flyout .chatroom-body .chatroom-form-container .chatroom-form label,
        #conversejs .chatroom .box-flyout .chatroom-body .chatroom-form-container .chatroom-form input[type=text] {
          display: block; }
        #converse-embedded-chat .chatroom .box-flyout .chatroom-body .chatroom-form-container input[type=button],
        #converse-embedded-chat .chatroom .box-flyout .chatroom-body .chatroom-form-container input[type=submit],
        #conversejs .chatroom .box-flyout .chatroom-body .chatroom-form-container input[type=button],
        #conversejs .chatroom .box-flyout .chatroom-body .chatroom-form-container input[type=submit] {
          margin: 0 0.5em; }
        #converse-embedded-chat .chatroom .box-flyout .chatroom-body .chatroom-form-container .button-primary,
        #conversejs .chatroom .box-flyout .chatroom-body .chatroom-form-container .button-primary {
          background-color: #E77051; }
  #converse-embedded-chat .chatroom .sendXMPPMessage .chat-toolbar,
  #conversejs .chatroom .sendXMPPMessage .chat-toolbar {
<<<<<<< HEAD
    background-color: #FFECE7; }
=======
    background-color: #ed957e; }
>>>>>>> db85cb7f
  #converse-embedded-chat .chatroom .sendXMPPMessage .chat-textarea,
  #conversejs .chatroom .sendXMPPMessage .chat-textarea {
    border-bottom-right-radius: 0; }
  #converse-embedded-chat .chatroom .sendXMPPMessage .send-button,
  #conversejs .chatroom .sendXMPPMessage .send-button {
    background-color: #E77051; }
  #converse-embedded-chat .chatroom .room-invite .invited-contact,
  #conversejs .chatroom .room-invite .invited-contact {
    margin: -1px 0 0 -1px;
    width: 100%;
    border: 1px solid #999; }

#conversejs .chatbox.headlines .chat-head.chat-head-chatbox {
  background-color: #E7A151; }
#conversejs .chatbox.headlines .chat-body {
  background-color: #E7A151;
  border-radius: 4px; }
  #conversejs .chatbox.headlines .chat-body .chat-message span.chat-msg-them {
    color: #D2842B; }
#conversejs .chatbox.headlines .chat-content {
  height: 100%;
  border-radius: 4px; }

#conversejs:not(.fullscreen) #minimized-chats {
  margin-bottom: -1em;
  border-top-left-radius: 4px;
  border-top-right-radius: 4px;
  color: white;
  margin-right: 0.5em;
  padding: 0; }
  #conversejs:not(.fullscreen) #minimized-chats .badge {
    bottom: 8px;
    border: 1px solid #818479; }
  #conversejs:not(.fullscreen) #minimized-chats #toggle-minimized-chats {
    border-top-left-radius: 4px;
    border-top-right-radius: 4px;
    background-color: #578EA9;
    border: 1px solid white;
    border-bottom: none;
    padding: 0.5em 0;
    text-align: center;
    color: white;
    white-space: nowrap;
    overflow-y: hidden;
    text-overflow: ellipsis;
    display: block; }
  #conversejs:not(.fullscreen) #minimized-chats a.restore-chat {
    padding: 1px 0 1px 5px;
    color: white;
    line-height: 15px;
    display: block;
    overflow: hidden;
    text-overflow: ellipsis;
    white-space: nowrap; }
    #conversejs:not(.fullscreen) #minimized-chats a.restore-chat:hover {
      text-decoration: none; }
  #conversejs:not(.fullscreen) #minimized-chats a.restore-chat:visited {
    color: white; }
  #conversejs:not(.fullscreen) #minimized-chats .minimized-chats-flyout {
    flex-direction: column-reverse;
    width: 100%; }
    #conversejs:not(.fullscreen) #minimized-chats .minimized-chats-flyout .chat-head {
      padding: 0.3em;
      border-radius: 4px;
      height: 35px;
      margin-bottom: 0.2em;
      box-shadow: 1px 3px 5px 3px rgba(0, 0, 0, 0.4);
      width: 100%; }
    #conversejs:not(.fullscreen) #minimized-chats .minimized-chats-flyout.minimized {
      height: auto; }
  #conversejs:not(.fullscreen) #minimized-chats .unread-message-count,
  #conversejs:not(.fullscreen) #minimized-chats .chat-head-message-count {
    font-weight: bold;
    background-color: white;
    border: 1px solid;
    text-shadow: 1px 1px 0 #FAFAFA;
    color: #D24E2B;
    border-radius: 5px;
    padding: 2px 4px;
    font-size: 16px;
    text-align: center;
    position: absolute;
    right: 116px;
    bottom: 10px; }
  #conversejs:not(.fullscreen) #minimized-chats .unread-message-count-hidden,
  #conversejs:not(.fullscreen) #minimized-chats .chat-head-message-count-hidden {
    display: none; }

#converse-embedded-chat,
#conversejs {
  /* Pointer */ }
  #converse-embedded-chat [hidden],
  #conversejs [hidden] {
    display: none; }
  #converse-embedded-chat .visually-hidden,
  #conversejs .visually-hidden {
    position: absolute;
    clip: rect(0, 0, 0, 0); }
  #converse-embedded-chat div.awesomplete,
  #conversejs div.awesomplete {
    display: inline-block;
    position: relative; }
  #converse-embedded-chat div.awesomplete > input,
  #conversejs div.awesomplete > input {
    display: block; }
  #converse-embedded-chat div.awesomplete > ul,
  #conversejs div.awesomplete > ul {
    position: absolute;
    left: 0;
    right: 0;
    z-index: 1;
    min-width: 100%;
    box-sizing: border-box;
    list-style: none;
    padding: 0;
    border-radius: .3em;
    margin: .2em 0 0;
    background: rgba(255, 255, 255, 0.9);
    background: linear-gradient(to bottom right, white, rgba(255, 255, 255, 0.8));
    border: 1px solid rgba(0, 0, 0, 0.3);
    box-shadow: 0.05em 0.2em 0.6em rgba(0, 0, 0, 0.2);
    text-shadow: none; }
  #converse-embedded-chat div.awesomplete > ul[hidden],
  #converse-embedded-chat div.awesomplete > ul:empty,
  #conversejs div.awesomplete > ul[hidden],
  #conversejs div.awesomplete > ul:empty {
    display: none; }
  @supports (transform: scale(0)) {
    #converse-embedded-chat div.awesomplete > ul,
    #conversejs div.awesomplete > ul {
      transition: 0.3s cubic-bezier(0.4, 0.2, 0.5, 1.4);
      transform-origin: 1.43em -.43em; }
    #converse-embedded-chat div.awesomplete > ul[hidden],
    #converse-embedded-chat div.awesomplete > ul:empty,
    #conversejs div.awesomplete > ul[hidden],
    #conversejs div.awesomplete > ul:empty {
      opacity: 0;
      transform: scale(0);
      display: block;
      transition-timing-function: ease; } }
  #converse-embedded-chat div.awesomplete > ul:before,
  #conversejs div.awesomplete > ul:before {
    content: "";
    position: absolute;
    top: -.43em;
    left: 1em;
    width: 0;
    height: 0;
    background: white;
    border: inherit;
    border-right: 0;
    border-bottom: 0;
    -webkit-transform: rotate(45deg);
    transform: rotate(45deg); }
  #converse-embedded-chat div.awesomplete > ul > li,
  #conversejs div.awesomplete > ul > li {
    text-overflow: ellipsis;
    overflow-x: hidden;
    position: relative;
    cursor: pointer; }
  #converse-embedded-chat div.awesomplete > ul > li:hover,
  #conversejs div.awesomplete > ul > li:hover {
    background: #E77051;
    color: white; }
  #converse-embedded-chat div.awesomplete > ul > li[aria-selected="true"],
  #conversejs div.awesomplete > ul > li[aria-selected="true"] {
    background: #3d6d8f;
    color: white; }
  #converse-embedded-chat div.awesomplete mark,
  #conversejs div.awesomplete mark {
    background: #FFB9A7; }
  #converse-embedded-chat div.awesomplete li:hover mark,
  #conversejs div.awesomplete li:hover mark {
    background: #A53214;
    color: white; }
  #converse-embedded-chat div.awesomplete li[aria-selected="true"] mark,
  #conversejs div.awesomplete li[aria-selected="true"] mark {
    background: #3d6b00;
    color: inherit; }

/*# sourceMappingURL=converse.css.map */<|MERGE_RESOLUTION|>--- conflicted
+++ resolved
@@ -4757,12 +4757,9 @@
 
 #converse-embedded-chat,
 #conversejs {
-<<<<<<< HEAD
   margin-left: -0.5em;
-=======
   padding-left: env(safe-area-inset-left);
   padding-right: env(safe-area-inset-right);
->>>>>>> db85cb7f
   bottom: 0;
   height: auto;
   width: 100vw;
@@ -5442,19 +5439,13 @@
       #converse-embedded-chat .chatbox .sendXMPPMessage,
       #conversejs .chatbox .sendXMPPMessage {
         width: 100%; } }
-<<<<<<< HEAD
-    #converse-embedded-chat .chatbox .sendXMPPMessage .chat-textarea,
-    #conversejs .chatbox .sendXMPPMessage .chat-textarea {
-      border-top-left-radius: 0;
-      border-top-right-radius: 0;
-=======
     #converse-embedded-chat .chatbox .sendXMPPMessage .spoiler-hint,
     #conversejs .chatbox .sendXMPPMessage .spoiler-hint {
       width: 100%; }
     #converse-embedded-chat .chatbox .sendXMPPMessage .chat-textarea,
     #conversejs .chatbox .sendXMPPMessage .chat-textarea {
-      border-bottom-left-radius: 4px;
->>>>>>> db85cb7f
+      border-top-left-radius: 0;
+      border-top-right-radius: 0;
       border-bottom-right-radius: 4px;
       border-bottom-left-radius: 4px;
       height: 70px;
@@ -5462,12 +5453,9 @@
       width: 100%;
       border: none;
       resize: none; }
-<<<<<<< HEAD
-=======
       #converse-embedded-chat .chatbox .sendXMPPMessage .chat-textarea.spoiler,
       #conversejs .chatbox .sendXMPPMessage .chat-textarea.spoiler {
         height: 42px; }
->>>>>>> db85cb7f
     #converse-embedded-chat .chatbox .sendXMPPMessage .send-button,
     #conversejs .chatbox .sendXMPPMessage .send-button {
       position: absolute;
@@ -5486,19 +5474,6 @@
       padding: 0.25em;
       height: 25px;
       display: block;
-<<<<<<< HEAD
-      background-color: #E7FBF0; }
-      #converse-embedded-chat .chatbox .sendXMPPMessage .chat-toolbar a,
-      #conversejs .chatbox .sendXMPPMessage .chat-toolbar a {
-        font-size: 14px;
-        color: #777;
-        text-decoration: none;
-        text-shadow: none; }
-      #converse-embedded-chat .chatbox .sendXMPPMessage .chat-toolbar .chat-toolbar-text,
-      #conversejs .chatbox .sendXMPPMessage .chat-toolbar .chat-toolbar-text {
-        font-size: 12px;
-        padding-right: 3px; }
-=======
       background-color: #50c282;
       color: white; }
       #converse-embedded-chat .chatbox .sendXMPPMessage .chat-toolbar a,
@@ -5507,7 +5482,6 @@
         font-size: 16px;
         text-decoration: none;
         text-shadow: none; }
->>>>>>> db85cb7f
       #converse-embedded-chat .chatbox .sendXMPPMessage .chat-toolbar .unencrypted a,
       #converse-embedded-chat .chatbox .sendXMPPMessage .chat-toolbar .unencrypted,
       #conversejs .chatbox .sendXMPPMessage .chat-toolbar .unencrypted a,
@@ -5598,24 +5572,12 @@
               color: #8f2831; }
         #converse-embedded-chat .chatbox .sendXMPPMessage .chat-toolbar li.toggle-toolbar-menu,
         #conversejs .chatbox .sendXMPPMessage .chat-toolbar li.toggle-toolbar-menu {
-<<<<<<< HEAD
-          color: #777; }
-        #converse-embedded-chat .chatbox .sendXMPPMessage .chat-toolbar li.toggle-smiley,
-        #conversejs .chatbox .sendXMPPMessage .chat-toolbar li.toggle-smiley {
-          padding-left: 5px; }
-          #converse-embedded-chat .chatbox .sendXMPPMessage .chat-toolbar li.toggle-smiley .emoji-toolbar .emoji-category-picker li:hover,
-          #converse-embedded-chat .chatbox .sendXMPPMessage .chat-toolbar li.toggle-smiley .emoji-toolbar .emoji-skintone-picker li:hover,
-          #conversejs .chatbox .sendXMPPMessage .chat-toolbar li.toggle-smiley .emoji-toolbar .emoji-category-picker li:hover,
-          #conversejs .chatbox .sendXMPPMessage .chat-toolbar li.toggle-smiley .emoji-toolbar .emoji-skintone-picker li:hover {
-            background-color: #DCF9F6; }
-=======
           color: white; }
         #converse-embedded-chat .chatbox .sendXMPPMessage .chat-toolbar li.toggle-smiley .emoji-toolbar .emoji-category-picker li:hover,
         #converse-embedded-chat .chatbox .sendXMPPMessage .chat-toolbar li.toggle-smiley .emoji-toolbar .emoji-skintone-picker li:hover,
         #conversejs .chatbox .sendXMPPMessage .chat-toolbar li.toggle-smiley .emoji-toolbar .emoji-category-picker li:hover,
         #conversejs .chatbox .sendXMPPMessage .chat-toolbar li.toggle-smiley .emoji-toolbar .emoji-skintone-picker li:hover {
           background-color: #DCF9F6; }
->>>>>>> db85cb7f
         #converse-embedded-chat .chatbox .sendXMPPMessage .chat-toolbar li.toggle-otr ul,
         #conversejs .chatbox .sendXMPPMessage .chat-toolbar li.toggle-otr ul {
           z-index: 99; }
@@ -6017,12 +5979,8 @@
     padding: 1px;
     float: right; }
   #conversejs #controlbox .controlbox-panes {
-<<<<<<< HEAD
-    overflow-y: scroll; }
-=======
     height: 100%;
     overflow-y: auto; }
->>>>>>> db85cb7f
   #conversejs #controlbox .controlbox-pane {
     padding: 1em;
     background-color: white;
@@ -6530,11 +6488,7 @@
           background-color: #E77051; }
   #converse-embedded-chat .chatroom .sendXMPPMessage .chat-toolbar,
   #conversejs .chatroom .sendXMPPMessage .chat-toolbar {
-<<<<<<< HEAD
-    background-color: #FFECE7; }
-=======
     background-color: #ed957e; }
->>>>>>> db85cb7f
   #converse-embedded-chat .chatroom .sendXMPPMessage .chat-textarea,
   #conversejs .chatroom .sendXMPPMessage .chat-textarea {
     border-bottom-right-radius: 0; }
