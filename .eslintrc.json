--- conflicted
+++ resolved
@@ -10,12 +10,7 @@
     "extends": ["eslint:recommended", "plugin:lodash/canonical"],
     "globals": {
         "Promise": true,
-<<<<<<< HEAD
-=======
         "converse": true,
-        "window": true,
-        "sinon": true,
->>>>>>> e5c030c1
         "define": true,
         "require": true,
         "sinon": true,
