--- conflicted
+++ resolved
@@ -8,17 +8,10 @@
 "Project-Id-Version: Weblate 1.2\n"
 "Report-Msgid-Bugs-To: weblate@lists.cihar.com\n"
 "POT-Creation-Date: 2014-10-05 20:21+0200\n"
-<<<<<<< HEAD
-"PO-Revision-Date: 2014-10-02 17:06+0200\n"
-"Last-Translator: stephan 75 <stephan.r@web.de>\n"
-"Language-Team: German <https://hosted.weblate.org/projects/weblate/master/de/"
-">\n"
-=======
 "PO-Revision-Date: 2014-10-06 14:57+0200\n"
 "Last-Translator: Michal Čihař <michal@cihar.com>\n"
 "Language-Team: German "
 "<https://hosted.weblate.org/projects/weblate/bootstrap/de/>\n"
->>>>>>> 6e9f1723
 "Language: de\n"
 "MIME-Version: 1.0\n"
 "Content-Type: text/plain; charset=UTF-8\n"
@@ -558,39 +551,26 @@
 "Translated content has to be released under <a href=\"http://en.wikipedia."
 "org/wiki/Free_software_license\">free license</a>."
 msgstr ""
-<<<<<<< HEAD
-=======
 "Übersetzte Inhalte müssen unter einer freien Software-Lizenz veröffentlicht "
 "werden, siehe  <a href=\"http://en.wikipedia.org/wiki/Free_software_license\""
 ">free license</a>."
->>>>>>> 6e9f1723
 
 #: weblate/html/accounts/hosting.html:38
 msgid ""
 "Source code has to be publicly available in supported version control system."
 msgstr ""
-<<<<<<< HEAD
-=======
 "Der Quellcode muss öffentlich zugänglich in einem Versions-Kontrollsystem "
 "sein."
->>>>>>> 6e9f1723
 
 #: weblate/html/accounts/hosting.html:39
 msgid "There is no guarantee for service availability or quality."
 msgstr ""
-<<<<<<< HEAD
-
-#: weblate/html/accounts/hosting.html:45
-msgid "Commercial hosting"
-msgstr ""
-=======
 "Eine Garantie für die Verfügbarkeit und Qualität von Weblate Diensten kann "
 "nicht gegeben werden."
 
 #: weblate/html/accounts/hosting.html:45
 msgid "Commercial hosting"
 msgstr "Kostenpfichtiges Hosting"
->>>>>>> 6e9f1723
 
 #: weblate/html/accounts/hosting.html:48
 msgid ""
@@ -1097,21 +1077,12 @@
 #: weblate/html/base.html:51 weblate/html/base.html.py:89
 msgid "Dashboard"
 msgstr ""
-<<<<<<< HEAD
 
 #: weblate/html/base.html:54 weblate/html/index.html:27
 #: weblate/html/index.html.py:53
 msgid "Your translations"
 msgstr "Ihre Übersetzungen"
 
-=======
-
-#: weblate/html/base.html:54 weblate/html/index.html:27
-#: weblate/html/index.html.py:53
-msgid "Your translations"
-msgstr "Ihre Übersetzungen"
-
->>>>>>> 6e9f1723
 #: weblate/html/base.html:75
 msgid "Logout"
 msgstr "Abmelden"
@@ -1160,11 +1131,8 @@
 "Customizable quality checks will help you in improving quality of "
 "translations."
 msgstr ""
-<<<<<<< HEAD
-=======
 "Konfigurierbare Qualitätstests helfen dabei, die Qualität der Übersetzungen "
 "zu verbessern."
->>>>>>> 6e9f1723
 
 #: weblate/html/data-root.html:6 weblate/html/index.html:43
 #: weblate/html/share.html:30
@@ -2196,7 +2164,6 @@
 #: weblate/html/index.html:42
 msgid "Checks overview"
 msgstr "Prüfungs-Übersicht"
-<<<<<<< HEAD
 
 #: weblate/html/index.html:44 weblate/html/share.html:14
 msgid "Widgets"
@@ -2214,25 +2181,6 @@
 msgid "Manage your translations"
 msgstr "Ihre Übersetzungen teilen"
 
-=======
-
-#: weblate/html/index.html:44 weblate/html/share.html:14
-msgid "Widgets"
-msgstr "Widgets"
-
-#: weblate/html/index.html:60
-msgid ""
-"Choose your languages in the preferences and you will get here overview of "
-"translations in them."
-msgstr ""
-
-#: weblate/html/index.html:64
-#, fuzzy
-#| msgid "Share your translation"
-msgid "Manage your translations"
-msgstr "Ihre Übersetzungen teilen"
-
->>>>>>> 6e9f1723
 #: weblate/html/index.html:80 weblate/html/index.html.py:132
 #: weblate/html/languages.html:16 weblate/html/list-translations.html:9
 #: weblate/html/project.html:64 weblate/html/translation.html:277
@@ -3076,7 +3024,6 @@
 msgid_plural "%(count)s votes"
 msgstr[0] ", eine Stimme"
 msgstr[1] ", %(count)s Stimmen"
-<<<<<<< HEAD
 
 #: weblate/html/translate.html:178
 msgid "+1 vote"
@@ -3090,21 +3037,6 @@
 msgid "Accept"
 msgstr "Akzeptieren"
 
-=======
-
-#: weblate/html/translate.html:178
-msgid "+1 vote"
-msgstr "+1 Stimme"
-
-#: weblate/html/translate.html:179
-msgid "-1 vote"
-msgstr "-1 Stimme"
-
-#: weblate/html/translate.html:183
-msgid "Accept"
-msgstr "Akzeptieren"
-
->>>>>>> 6e9f1723
 #: weblate/html/translate.html:215
 msgid "Use this translation for all subprojects"
 msgstr "Diese Übersetzung für alle Unterprojekte verwenden"
@@ -3132,7 +3064,6 @@
 msgstr ""
 "Sie können Kommentare zum Source String dieser Übersetzung mit anderen "
 "Übersetzern und Entwicklern austauschen."
-<<<<<<< HEAD
 
 #: weblate/html/translate.html:315
 #, fuzzy
@@ -3212,87 +3143,6 @@
 msgid "Upload translation"
 msgstr "Ihre Übersetzungen"
 
-=======
-
-#: weblate/html/translate.html:315
-#, fuzzy
-#| msgid "Strings to check"
-msgid "Things to check"
-msgstr "Zu überprüfende Zeichenketten"
-
-#: weblate/html/translate.html:333
-msgid "Glossary"
-msgstr "Glossar"
-
-#: weblate/html/translate.html:351
-msgid "Copy word to translation"
-msgstr "Wort in Übersetzung kopieren"
-
-#: weblate/html/translate.html:351 weblate/trans/forms.py:87
-msgid "Copy"
-msgstr "Kopieren"
-
-#: weblate/html/translate.html:359
-#, fuzzy
-#| msgid "No related strings found in dictionary."
-msgid "No related strings were found in the glossary."
-msgstr "Keine ähnlichen Zeichenketten im Wörterbuch gefunden."
-
-#: weblate/html/translate.html:363
-msgid "Manage glossary"
-msgstr "Glossar verwalten"
-
-#: weblate/html/translate.html:368
-#, fuzzy
-#| msgid "More information"
-msgid "Source information"
-msgstr "Weitere Informationen"
-
-#: weblate/html/translate.html:373
-msgid "Context"
-msgstr "Kontext"
-
-#: weblate/html/translate.html:381
-msgid "Flags"
-msgstr "Markierungen"
-
-#: weblate/html/translate.html:389
-#, fuzzy
-#| msgid "Change string priority"
-msgid "String priority"
-msgstr "Priorität der Zeichenkette ändern"
-
-#: weblate/html/translation.html:28
-msgid "Files"
-msgstr "Dateien"
-
-#: weblate/html/translation.html:31
-#, fuzzy
-#| msgid "Optional short summary of license used for translations."
-msgid "Download for an offline translation."
-msgstr "Optionale Kurz-Nennung der Lizenz für Übersetzungen."
-
-#: weblate/html/translation.html:31
-msgid "Download source file"
-msgstr ""
-
-#: weblate/html/translation.html:33
-msgid "Download for using within an application."
-msgstr ""
-
-#: weblate/html/translation.html:33
-#, fuzzy
-#| msgid "Copy word to translation"
-msgid "Download compiled translation"
-msgstr "Wort in Übersetzung kopieren"
-
-#: weblate/html/translation.html:36
-#, fuzzy
-#| msgid "Your translations"
-msgid "Upload translation"
-msgstr "Ihre Übersetzungen"
-
->>>>>>> 6e9f1723
 #: weblate/html/translation.html:46 weblate/html/translation.html.py:196
 msgid "Locking"
 msgstr "Sperren"
@@ -3954,28 +3804,16 @@
 msgstr "JSON-Datei"
 
 #: weblate/trans/forms.py:55
-<<<<<<< HEAD
-#, fuzzy
-=======
->>>>>>> 6e9f1723
 #| msgid "Insert tab character"
 msgid "Insert tab character"
 msgstr "Füge ein Tabultaorzeichen ein"
 
 #: weblate/trans/forms.py:56
-<<<<<<< HEAD
-#, fuzzy
-=======
->>>>>>> 6e9f1723
 #| msgid "Insert new line"
 msgid "Insert new line"
 msgstr "Zeilenumbruch einfügen"
 
 #: weblate/trans/forms.py:57
-<<<<<<< HEAD
-#, fuzzy
-=======
->>>>>>> 6e9f1723
 #| msgid "Insert horizontal ellipsis"
 msgid "Insert horizontal ellipsis"
 msgstr "Auslassungspunkte einfügen"
