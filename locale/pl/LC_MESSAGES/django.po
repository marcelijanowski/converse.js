# SOME DESCRIPTIVE TITLE.
# Copyright (C) YEAR THE PACKAGE'S COPYRIGHT HOLDER
# This file is distributed under the same license as the PACKAGE package.
# FIRST AUTHOR <EMAIL@ADDRESS>, YEAR.
#
msgid ""
msgstr ""
"Project-Id-Version: PACKAGE VERSION\n"
"Report-Msgid-Bugs-To: \n"
<<<<<<< HEAD
"POT-Creation-Date: 2012-03-12 12:02+0100\n"
"PO-Revision-Date: 2012-03-09 22:16+0200\n"
"Last-Translator: Marcin Kozioł <lord_dark@wp.pl>\n"
=======
"POT-Creation-Date: 2012-03-09 22:35+0100\n"
"PO-Revision-Date: 2012-03-12 11:50+0200\n"
"Last-Translator: Bartosz Feński <fenio@debian.org>\n"
>>>>>>> 639d25df
"Language-Team: LANGUAGE <LL@li.org>\n"
"Language: pl\n"
"MIME-Version: 1.0\n"
"Content-Type: text/plain; charset=UTF-8\n"
"Content-Transfer-Encoding: 8bit\n"
"Plural-Forms: nplurals=3; plural=(n==1 ? 0 : n%10>=2 && n%10<=4 && (n%100<10 "
"|| n%100>=20) ? 1 : 2);\n"
"X-Generator: Weblate 0.5\n"

#: urls.py:45 urls.py:51
msgid "User registration"
msgstr "Rejestracja użytkownika"

#: urls.py:56
msgid "Account activation"
msgstr "Aktywacja konta"

#: urls.py:62 html/base.html:50 html/registration/login.html:30
msgid "Login"
msgstr "Logowanie"

#: urls.py:69
msgid "Logged out"
msgstr "Wylogowany"

#: urls.py:74
msgid "Change password"
msgstr "Zmiana hasła"

#: urls.py:78
msgid "Password changed"
msgstr "Hasło zmienione"

#: urls.py:82 urls.py:86 urls.py:90 urls.py:94
msgid "Password reset"
msgstr "Reset hasła"

#: accounts/forms.py:32 accounts/forms.py:47
msgid "First name"
msgstr "Imię"

#: accounts/forms.py:33 accounts/forms.py:48
msgid "Last name"
msgstr "Nazwisko"

#: accounts/forms.py:34 accounts/forms.py:56 accounts/i18n.py:13
msgid "E-mail"
msgstr ""

#: accounts/forms.py:37
msgid "Subject"
msgstr "Temat"

#: accounts/forms.py:38
msgid "Your name"
msgstr "Imię"

#: accounts/forms.py:39
msgid "Your email"
msgstr "E-mail"

#: accounts/forms.py:41
msgid "Message"
msgstr "Wiadomość"

#: accounts/forms.py:54 accounts/i18n.py:14
msgid "Username"
msgstr "Nazwa użytkownika"

#: accounts/forms.py:55
msgid "At least five characters long."
msgstr "Przynajmniej 5 znaków."

#: accounts/forms.py:57
msgid "Activation email will be sent here."
msgstr "E-mail aktywacyjny zostanie wysłany tutaj."

#: accounts/forms.py:58 accounts/i18n.py:15 html/profile.html:33
msgid "Password"
msgstr "Hasło"

#: accounts/forms.py:59
msgid "At least six characters long."
msgstr "Przynajmniej 6 znaków."

#: accounts/forms.py:60
msgid "Password (again)"
msgstr "Hasło (ponownie)"

#: accounts/forms.py:61
msgid "Repeat the password so we can verify you typed it in correctly."
msgstr "Powtórz hasło by zweryfikować, że wpisano je poprawnie."

#: accounts/forms.py:72
msgid "Password needs to have at least six characters."
msgstr "Hasło musi mieć przynajmniej 6 znaków."

#: accounts/forms.py:77
msgid "Username needs to have at least five characters."
msgstr "Nazwa użytkownika musi mieć co najmniej 5 znaków."

#: accounts/i18n.py:6
msgid "This username is already taken. Please choose another."
msgstr "Nazwa użytkownika zajęta. Proszę wybrać inną."

#: accounts/i18n.py:7
msgid "You must type the same password each time"
msgstr "Musisz wprowadzić to samo hasło za każdym razem"

#: accounts/i18n.py:8
msgid ""
"This email address is already in use. Please supply a different email "
"address."
msgstr "Ten adres e-mail jest już używany. Proszę podać inny e-mail."

#: accounts/i18n.py:9
#, fuzzy
msgid "Old password"
msgstr "Hasło"

#: accounts/i18n.py:10
#, fuzzy
msgid "New password"
msgstr "Zmiana hasła"

#: accounts/i18n.py:11
msgid "New password confirmation"
msgstr ""

#: accounts/i18n.py:12
msgid "The two password fields didn't match."
msgstr ""

#: accounts/models.py:16
msgid "Interface Language"
msgstr "Język interfejsu"

#: accounts/models.py:22 html/index.html:99 trans/views.py:53
msgid "Languages"
msgstr "Języki"

#: accounts/models.py:27
msgid "Secondary languages"
msgstr "Drugorzędne języki"

#: accounts/models.py:49
msgid "Your profile has been migrated, you might want to adjust preferences."
msgstr "Twój profil został przeniesiony, warto dopasować preferencje."

#: accounts/views.py:34
msgid "User profile"
msgstr "Profil użytkownika"

#: accounts/views.py:50
msgid "Message has been sent to administrator."
msgstr "Wiadomość została wysłana do administratora."

#: accounts/views.py:63
msgid "Contact"
msgstr "Kontakt"

#: html/404.html:7
msgid "The page you are looking for was not found."
msgstr "Strona, której szukasz nie została odnaleziona."

#: html/404.html:11
msgid ""
"However there are following translation projects available on this server:"
msgstr ""
"Jednakże istnieją następujące projekty tłumaczeniowe dostępne na serwerze:"

#: html/500.html:5
msgid "Server Error"
msgstr "Błąd serwera"

#: html/500.html:8
msgid ""
"The server had serious problems while serving your request. We've just sent "
"our trained monkeys to fix the issue."
msgstr ""
"Serwer miał poważne problemy próbując obsłużyć żądanie. Właśnie wysłaliśmy "
"nasze przeszkolone małpy, aby rozwiązały problem."

#: html/base.html:46
#, python-format
msgid "Logged in as %(name)s"
msgstr "Zalogowany jako %(name)s"

#: html/base.html:47
msgid "Logout"
msgstr "Wyloguj"

#: html/base.html:49 html/registration/registration_form.html:25
msgid "Register"
msgstr "Rejestruj"

#: html/base.html:55
msgid "Home"
msgstr "Start"

#: html/base.html:77
#, python-format
msgid "Powered by <a href=\"http://weblate.org\">Weblate %(version)s</a>"
msgstr "Napędzane przez <a href=\"http://weblate.org\">Weblate %(version)s</a>"

#: html/base.html:78
msgid "Contact us"
msgstr "Skontaktuj się z nami"

#: html/base.html:79
msgid "Documentation"
msgstr "Dokumentacja"

#: html/contact.html:7
msgid ""
"Please contact us in English, otherwise we might be unable to understand "
"your request."
msgstr ""
"Prosimy o kontakt po angielsku, w przeciwnym wypadku możemy mieć kłopot ze "
"zrozumieniem."

#: html/contact.html:13
msgid "Send"
msgstr "Wyślij"

#: html/index.html:8
msgid "Your translations"
msgstr "Twoje tłumaczenia"

#: html/index.html:13 html/translate.html:63
msgid "Translation"
msgstr "Tłumaczenie"

#: html/index.html:14 html/index.html.py:40 html/index.html.py:64
#: html/language.html:16 html/languages.html:15 html/project.html:18
#: html/subproject.html:19
msgid "Translated"
msgstr "Przetłumaczone"

#: html/index.html:15 html/language.html:17 html/subproject.html:20
#: html/translate.html:68 trans/forms.py:55
msgid "Fuzzy"
msgstr "Niepewne"

#: html/index.html:26 html/language.html:28 html/subproject.html:31
#: html/translate.html:15
msgid "Translate"
msgstr "Tłumacz"

#: html/index.html:34
msgid "Projects"
msgstr "Projekty"

#: html/index.html:39
msgid "Project"
msgstr "Projekt"

#: html/index.html:55
msgid "Users"
msgstr "Użytkownicy"

#: html/index.html:58
msgid "Most active translators"
msgstr "Najaktywniejsi tłumacze"

#: html/index.html:63 html/index.html.py:83
msgid "User"
msgstr "Użytkownik"

#: html/index.html:78
msgid "Most active suggesters"
msgstr "Najaktywniejsi sugerujący"

#: html/index.html:84
msgid "Suggested"
msgstr "Zasugerowane"

#: html/index.html:103
#, python-format
msgid ""
"There are also <a href=\"%(lang_url)s\">per language statistics</a> "
"available."
msgstr ""
"Dostępne są również <a href=\"%(lang_url)s\">statystyki z podziałem na "
"języki</a>."

#: html/language.html:6 html/languages.html:6
msgid "languages"
msgstr "języki"

#: html/language.html:15 html/languages.html:14 html/subproject.html:18
msgid "Language"
msgstr "Język"

#: html/profile.html:11
msgid "Please fix errors in the form."
msgstr "Proszę poprawić błędy w formularzu."

#: html/profile.html:20
msgid "Preferences"
msgstr "Preferencje"

#: html/profile.html:26
msgid "Account"
msgstr "Konto"

#: html/profile.html:31
msgid "Your name and email will appear as author on Git commits."
msgstr "Twoje nazwa i e-mail pojawi się jako autor w logach Gita."

#: html/profile.html:36
#, python-format
msgid "You can change password on <a href=\"%(pw_url)s\">separate page</a>."
msgstr "Możesz zmienić hasło na <a href=\"%(pw_url)s\">osobnej stronie</a>."

#: html/profile.html:40 html/translate.html:117
msgid "Save"
msgstr "Zapisz"

#: html/project.html:12
msgid "Subprojects"
msgstr "Podprojekty"

#: html/project.html:17
msgid "Subproject"
msgstr "Podprojekt"

#: html/project_info.html:2
msgid "Project Information"
msgstr "Informacje projektu"

#: html/project_info.html:4
msgid "Project website:"
msgstr "Strona projektu:"

#: html/project_info.html:6
msgid "Mailing list for translators:"
msgstr "Lista dyskusyjna dla tłumaczy:"

#: html/project_info.html:9
msgid "Instructions for translators:"
msgstr "Instrukcje dla tłumaczy:"

#: html/subproject.html:13 html/translate.html:63
msgid "Translations"
msgstr "Tłumaczenia"

#: html/subproject.html:40
#, python-format
msgid ""
"Should your language be missing, please <a href=\"%(contact_url)s?subject=New"
"+language+request+for+%(object)s\">contact us</a>."
msgstr ""
"<a href=\"%(contact_url)s?subject=New+language+request+for+%(object)s"
"\">Skontaktuj się z nami</a> jeśli brakuje Twojego języka."

#: html/subproject_info.html:6
msgid "Git repository:"
msgstr "Repozytorium Gita:"

#: html/subproject_info.html:6
#, python-format
msgid "%(branch)s branch"
msgstr "gałąź %(branch)s"

#: html/translate.html:10
msgid "translate"
msgstr "tłumacz"

#: html/translate.html:17
#, python-format
msgid "Showing string %(position)s out of %(total)s."
msgstr "Pokazuje ciąg %(position)s z %(total)s."

#: html/translate.html:19
msgid "First"
msgstr "Pierwszy"

#: html/translate.html:20
msgid "Previous"
msgstr "Poprzedni"

#: html/translate.html:21
msgid "Next"
msgstr "Następny"

#: html/translate.html:22
msgid "Last"
msgstr "Ostatni"

#: html/translate.html:27
#, python-format
msgid "Searching for \"%(search_query)s\"."
msgstr "Szukaj dla \"%(search_query)s\"."

#: html/translate.html:49
msgid "Source"
msgstr "Źródło"

#: html/translate.html:54
msgid "Context"
msgstr "Kontekst"

#: html/translate.html:60
msgid "Copy"
msgstr "Kopiuj"

#: html/translate.html:73
msgid "Suggestions"
msgstr "Sugestie"

#: html/translate.html:80
#, python-format
msgid "Suggested by %(user)s"
msgstr "Zasugerowane przez %(user)s"

#: html/translate.html:82
msgid "Suggested by anonymous user"
msgstr "Zasugerowane przez gościa"

#: html/translate.html:99
msgid "Used in"
msgstr "Używane w"

#: html/translate.html:105
msgid "Comments"
msgstr "Komentarze"

#: html/translate.html:111
msgid "Flags"
msgstr "Flagi"

#: html/translate.html:121
#, python-format
msgid ""
"<a href=\"%(login_url)s?next=%(translate_url)s\">Log in</a> for saving "
"translations."
msgstr ""
"<a href=\"%(login_url)s?next=%(translate_url)s\">Zaloguj</a> się by zapisać "
"tłumaczenia."

#: html/translate.html:124
msgid "Suggest"
msgstr "Zasugeruj"

#: html/translation.html:17
msgid "Strings to check"
msgstr "Ciągi do sprawdzenia"

#: html/translation.html:26 html/translation.html.py:30
msgid "Search"
msgstr "Szukaj"

#: html/translation.html:33
msgid "Download"
msgstr "Pobierz"

#: html/translation.html:36
#, python-format
msgid ""
"You can <a href=\"%(download_url)s\">download</a> file for offline "
"translation."
msgstr ""
"Możesz <a href=\"%(download_url)s\">pobrać</a> plik by przetłumaczyć go bez "
"dostępu do sieci."

#: html/translation.html:40 html/translation.html.py:47
msgid "Upload"
msgstr "Prześlij"

#: html/translation.html:42
msgid ""
"Uploaded file will be merged with current translation. In case you want to "
"overwrite already translated strings, don't forget to enable it."
msgstr ""
"Przesłany plik będzie scalony z aktualnym tłumaczeniem. Jeśli chcesz "
"nadpisać obecnie przetłumaczone ciągi, zaznacz odpowiednią opcję."

#: html/translation_info.html:8
#, python-format
msgid ""
"There are %(count)s strings, out of which %(translated)s&#37; is translated "
"and %(fuzzy)s&#37; is fuzzy."
msgstr ""
"Są %(count)s ciągi z których %(translated)s jest przetłumaczone, a %(fuzzy)s "
"jest niepewnych."

#: html/registration/activate.html:9
#, python-format
msgid ""
"Thank you. Your \n"
"    account is now activated. Your username is \n"
"    <b>%(username)s</b>."
msgstr ""
"Dziękujemy. Twoje konto jest już aktywne. \n"
"Twoja nazwa użytkownika to <b>%(username)s</b>."

#: html/registration/activate.html:15
#, python-format
msgid ""
"You might want to <a href=\"%(profile_url)s\">adjust your profile</a> now."
msgstr "Możesz teraz <a href=\"%(profile_url)s\">dostosować swój profil</a>."

#: html/registration/activate.html:20
#, python-format
msgid ""
"\n"
"    Your account could not be activated.\n"
"    This may be because it is already active or because you waited over \n"
"    %(days)s day to activate it. \n"
"    If this is not the case, please contact the website administrator. \n"
"    Otherwise, you may <a href=\"%(reg_url)s\">register again.</a>\n"
"    "
msgid_plural ""
"\n"
"    Your account could not be activated.\n"
"    This may be because it is already active or because you waited over \n"
"    %(days)s days to activate it. \n"
"    If this is not the case, please contact the website administrator. \n"
"    Otherwise, you may <a href=\"%(reg_url)s\">register again.</a>\n"
"    "
msgstr[0] ""
"\n"
"Twoje konto nie może zostać aktywowane.\n"
"Może to być spowodowane, ponieważ jest już aktywne lub dlatego, \n"
"że czekałeś %(days)s dni, aby go uaktywnić.\n"
"Jeśli to nie jest przypadek, skontaktuj się z administratorem strony.\n"
"W przeciwnym razie możesz <a href=\"%(reg_url)s\">zarejestrować się ponownie."
"</a>"
msgstr[1] ""
"\n"
"Twoje konto nie może zostać aktywowane.\n"
"Może to być spowodowane, ponieważ jest już aktywne lub dlatego, \n"
"że czekałeś %(days)s dni, aby go uaktywnić.\n"
"Jeśli to nie jest przypadek, skontaktuj się z administratorem strony.\n"
"W przeciwnym razie możesz <a href=\"%(reg_url)s\">zarejestrować się ponownie."
"</a>"
msgstr[2] ""
"\n"
"Twoje konto nie może zostać aktywowane.\n"
"Może to być spowodowane, ponieważ jest już aktywne lub dlatego, \n"
"że czekałeś %(days)s dni, aby go uaktywnić.\n"
"Jeśli to nie jest przypadek, skontaktuj się z administratorem strony.\n"
"W przeciwnym razie możesz <a href=\"%(reg_url)s\">zarejestrować się ponownie."
"</a>"

#: html/registration/login.html:11
msgid "This username/password combination was not found. Please try again."
msgstr "Nazwa użytkownika lub hasło jest niepoprawne. Spróbuj ponownie."

#: html/registration/login.html:36
#, python-format
msgid ""
"Do not have an account yet? You can <a href=\"%(register_url)s\">register</"
"a>."
msgstr ""
"Nie masz jeszcze konta? Możesz się <a href=\"%(register_url)s"
"\">zarejestrować</a>."

#: html/registration/login.html:41
#, python-format
msgid "Forgot your password? You can <a href=\"%(reset_url)s\">reset it</a>."
msgstr ""
"Nie pamiętasz hasła? Możesz <a href=\"%(reset_url)s\">je zresetować</a>."

#: html/registration/logout.html:7
msgid "Thanks for using Weblate!"
msgstr "Dzięki za używanie Weblate!"

#: html/registration/logout.html:9
msgid "Log in again"
msgstr "Zaloguj się ponownie"

#: html/registration/password_change_done.html:6
msgid "Your password was changed."
msgstr "Twoje hasło zostało zmienione."

#: html/registration/password_change_form.html:11
msgid "Please correct the error below."
msgid_plural "Please correct the errors below."
msgstr[0] "Proszę poprawić błąd poniżej."
msgstr[1] "Proszę popraw błędy poniżej."
msgstr[2] ""

#: html/registration/password_change_form.html:17
msgid ""
"Please enter your old password, for security's sake, and then enter your new "
"password twice so we can verify you typed it in correctly."
msgstr ""
"Proszę wpisz swoje stare hasło, ze względów bezpieczeństwa, a następnie "
"wprowadź nowe hasło dwa razy, dzięki czemu możemy zweryfikować czy wpisałeś "
"je poprawnie."

#: html/registration/password_change_form.html:22
#: html/registration/password_reset_confirm.html:14
msgid "Change my password"
msgstr "Zmień moje hasło"

#: html/registration/password_reset_complete.html:6
msgid "Your password has been set.  You may go ahead and log in now."
msgstr "Twoje hasło zostało ustawione. Możesz przejść do logowania."

#: html/registration/password_reset_complete.html:8
msgid "Log in"
msgstr "Zaloguj"

#: html/registration/password_reset_confirm.html:8
msgid ""
"Please enter your new password twice so we can verify you typed it in "
"correctly."
msgstr ""
"Proszę wpisać dwukrotnie nowe hasło, dzięki czemu możemy zweryfikować to "
"wpisałeś poprawnie."

#: html/registration/password_reset_confirm.html:19
msgid ""
"The password reset link was invalid, possibly because it has already been "
"used.  Please request a new password reset."
msgstr ""
"Link resetowania hasła był nieprawidłowy, prawdopodobnie dlatego, że został "
"już wykorzystany. Proszę poprosić o nowe resetowanie hasła."

#: html/registration/password_reset_done.html:7
msgid ""
"We've e-mailed you instructions for setting your password to the e-mail "
"address you submitted. You should be receiving it shortly."
msgstr ""
"Wysłaliśmy instrukcje dotyczące ustawienia hasła na podany e-mail. "
"Powinieneś otrzymać go w najbliższym czasie."

#: html/registration/password_reset_email.html:2
#, python-format
msgid ""
"You're receiving this e-mail because you requested a password reset for your "
"user account at %(site_name)s."
msgstr ""
"Otrzymałeś tę wiadomość, ponieważ zażądałeś resetowania hasła dla Twojego "
"konta na %(site_name)s."

#: html/registration/password_reset_email.html:4
msgid "Please go to the following page and choose a new password:"
msgstr "Proszę przejść do następującej strony i wybrać nowe hasło:"

#: html/registration/password_reset_email.html:8
msgid "Your username, in case you've forgotten:"
msgstr "Twoja nazwa użytkownika w przypadku zapomnienia:"

#: html/registration/password_reset_email.html:10
msgid "Thanks for using our site!"
msgstr "Dzięki za używanie naszej strony!"

#: html/registration/password_reset_email.html:12
#, python-format
msgid "The %(site_name)s team"
msgstr "Zespół %(site_name)s"

#: html/registration/password_reset_form.html:6
msgid ""
"Forgotten your password? Enter your e-mail address below, and we'll e-mail "
"instructions for setting a new one."
msgstr ""
"Nie pamiętasz hasła? Wpisz poniżej swój adres e-mail, a my wyślemy wiadomość "
"z instrukcjami dotyczącymi nowego."

#: html/registration/password_reset_form.html:10
msgid "Reset my password"
msgstr "Zresetuj moje hasło"

#: html/registration/registration_complete.html:7
msgid ""
"Thank you for registering. You will very soon receive an email with \n"
"a confirmation link. Please follow this link in order to complete your "
"registration."
msgstr ""
"Dziękujemy za rejestrację. Bardzo szybko otrzymasz e-mail z prośbą\n"
"o potwierdzenie. Proszę kliknij na ten link, aby zakończyć rejestrację."

#: html/registration/registration_form.html:11
msgid "Please fix errors in registration form."
msgstr "Proszę poprawić błędy w formularzu rejestracyjnym."

#: html/registration/registration_form.html:23
msgid "By registering you agree to use your name and email in Git commits."
msgstr ""
"Poprzez rejestrację użytkownika zgadzasz się stosować swoją nazwę i e-mail w "
"git."

#: lang/models.py:25
msgid "Singular"
msgstr "Liczba pojedyncza"

#: lang/models.py:27
msgid "Plural"
msgstr "Liczba mnoga"

#: lang/models.py:28
#, python-format
msgid "Plural form %d"
msgstr "Liczba mnoga od %d"

#: trans/forms.py:27
msgid ""
"This equation is used to identify which plural form will be used based on "
"given count (n)."
msgstr ""
"Równanie to służy do określenia, która forma liczby mnogiej zostanie użyta w "
"zależności od liczebności (n)."

#: trans/forms.py:28
msgid "Plural equation"
msgstr "Równanie liczby mnogiej"

#: trans/forms.py:58
msgid "File"
msgstr "Plik"

#: trans/forms.py:59
msgid "Overwrite existing translations"
msgstr "Zastąp istniejące tłumaczenia"

#: trans/forms.py:62
msgid "Query"
msgstr "Zapytanie"

#: trans/forms.py:63
msgid "Exact match"
msgstr "Dokładne dopasowanie"

#: trans/forms.py:64
msgid "Search in source strings"
msgstr "Szukaj w ciągach źródłowych"

#: trans/forms.py:65
msgid "Search in target strings"
msgstr "Szukaj w ciągach docelowych"

#: trans/forms.py:66
msgid "Search in context strings"
msgstr "Szukaj w ciągach kontekstowych"

#: trans/models.py:31
#, fuzzy, python-format
msgid "Bad format string (%s)"
msgstr "Nie przetłumaczone ciągi (%d)"

#: trans/models.py:71
msgid "Name to display"
msgstr "Nazwa do wyświetlenia"

#: trans/models.py:72
msgid "Name used in URLs"
msgstr "Nazwa używana w adresach URL"

#: trans/models.py:74
msgid "URL of Git repository"
msgstr "Url repozytorium Git"

#: trans/models.py:76
#, python-format
msgid ""
"Link to repository browser, use %(file)s and %(line)s as filename and line "
"placeholders"
msgstr ""
"Link do przeglądarki repozytorium, użyj %(file)s oraz %(line)s jako nazwy "
"pliku i symboli zastępczych linii"

#: trans/models.py:78
msgid "Git branch to translate"
msgstr "Gałąź Gita do tłumaczenia"

<<<<<<< HEAD
#: trans/models.py:79
#, fuzzy
=======
#: trans/models.py:70
>>>>>>> 639d25df
msgid "Mask of files to translate, use * instead of language code"
msgstr "Maska plików do tłumaczenia, użyj * zamiast kodu języka"

#: trans/models.py:391
msgid "All strings"
msgstr "Wszystkie ciągi"

#: trans/models.py:396
#, python-format
msgid "Not translated strings (%d)"
msgstr "Nie przetłumaczone ciągi (%d)"

#: trans/models.py:398
#, python-format
msgid "Fuzzy strings (%d)"
msgstr "Niepewne ciągi (%d)"

#: trans/models.py:400
#, python-format
msgid "Strings with suggestions (%d)"
msgstr "Ciągi z sugestiami (%d)"

<<<<<<< HEAD
#: trans/views.py:193
#, fuzzy
=======
#: trans/views.py:186
>>>>>>> 639d25df
msgid "You need to log in to be able to save translations!"
msgstr "Musisz się zalogować, by zapisać tłumaczenia!"

#: trans/views.py:212
msgid "Message you wanted to translate is no longer available!"
msgstr "Wiadomość którą chciałbyś przetłumaczyć nie jest już dostępna!"

<<<<<<< HEAD
#: trans/views.py:218
#, fuzzy
=======
#: trans/views.py:211
>>>>>>> 639d25df
msgid "You need to log in to be able to manage suggestions!"
msgstr "Musisz się zalogować, by zarządzać sugestiami!"

#: trans/views.py:244
msgid "Invalid suggestion!"
msgstr "Nieprawidłowa sugestia!"

#: trans/views.py:288
msgid "You have reached end of translating."
msgstr "Został osiągnięty koniec tłumaczenia."

#: trans/views.py:359
msgid "File content successfully merged into translation."
msgstr "Zawartość pliku pomyślnie połączona w tłumaczeniu."

#: trans/views.py:361
msgid "There were no new strings in uploaded file."
msgstr "Nie było nowych ciągów w przesłanym pliku."

#: trans/views.py:363
#, python-format
msgid "File content merge failed: %s"
msgstr "Scalanie zawartości pliku nie powiodło się: %s"

#: trans/views.py:386
msgid "Page Not Found"
msgstr "Nie znaleziono strony"

#~ msgid "Email address"
#~ msgstr "Adres e-mail"<|MERGE_RESOLUTION|>--- conflicted
+++ resolved
@@ -7,15 +7,9 @@
 msgstr ""
 "Project-Id-Version: PACKAGE VERSION\n"
 "Report-Msgid-Bugs-To: \n"
-<<<<<<< HEAD
-"POT-Creation-Date: 2012-03-12 12:02+0100\n"
-"PO-Revision-Date: 2012-03-09 22:16+0200\n"
-"Last-Translator: Marcin Kozioł <lord_dark@wp.pl>\n"
-=======
 "POT-Creation-Date: 2012-03-09 22:35+0100\n"
 "PO-Revision-Date: 2012-03-12 11:50+0200\n"
 "Last-Translator: Bartosz Feński <fenio@debian.org>\n"
->>>>>>> 639d25df
 "Language-Team: LANGUAGE <LL@li.org>\n"
 "Language: pl\n"
 "MIME-Version: 1.0\n"
@@ -786,12 +780,7 @@
 msgid "Git branch to translate"
 msgstr "Gałąź Gita do tłumaczenia"
 
-<<<<<<< HEAD
 #: trans/models.py:79
-#, fuzzy
-=======
-#: trans/models.py:70
->>>>>>> 639d25df
 msgid "Mask of files to translate, use * instead of language code"
 msgstr "Maska plików do tłumaczenia, użyj * zamiast kodu języka"
 
@@ -814,12 +803,7 @@
 msgid "Strings with suggestions (%d)"
 msgstr "Ciągi z sugestiami (%d)"
 
-<<<<<<< HEAD
 #: trans/views.py:193
-#, fuzzy
-=======
-#: trans/views.py:186
->>>>>>> 639d25df
 msgid "You need to log in to be able to save translations!"
 msgstr "Musisz się zalogować, by zapisać tłumaczenia!"
 
@@ -827,12 +811,7 @@
 msgid "Message you wanted to translate is no longer available!"
 msgstr "Wiadomość którą chciałbyś przetłumaczyć nie jest już dostępna!"
 
-<<<<<<< HEAD
 #: trans/views.py:218
-#, fuzzy
-=======
-#: trans/views.py:211
->>>>>>> 639d25df
 msgid "You need to log in to be able to manage suggestions!"
 msgstr "Musisz się zalogować, by zarządzać sugestiami!"
 
