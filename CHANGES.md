# Changelog

<<<<<<< HEAD
## 4.0.0 (Unreleased)

## Removed configuration settings

Due to rewriting parts of the code, we regrettably had to remove certain
lesser-used configuration settings because the cost of adding them to the
new code was too high.

If you relied on any of these settings, you can reproduce their
functionality in your own 3rd party plugins, or you can [contact us](http://opkode.com/contact.html)
with regards to sponsoring development on reintroducing them.

* Removed the `xhr_custom_status` and `xhr_custom_status_url` configuration
  settings. If you relied on these settings, you can instead listen for the
  [statusMessageChanged](https://conversejs.org/docs/html/events.html#contactstatusmessagechanged)
  event and make the XMLHttpRequest yourself.
* Removed the `xhr_user_search` and `xhr_user_search_url` configuration options.


## 3.3.4 (Unreleased)
=======
## 3.3.4 (2018-03-05)
>>>>>>> 0013ee55

- Don't show bookmark toggles when PEP bookmarking not supported by the XMPP server.
- Emojis are now sent in unicode instead of short names (also in MUCs)

### Bugfixes

- Server field in `Rooms` tab showed MUC supporting clients instead of only components.
- Avatars weren't being shown.
- Bookmarks list and open rooms list weren't recreated after logging in for a 2nd time (without reloading the browser).
- #1022 Status message not sent out on subsequent presences
- #1024 null reference on MUC Invite
- #1025 OTR lock icon disappears
- #1027 `new Event` not supported in IE11
- #1028 Avoid `eval` (crept in via `_.template` from lodash).

### Translation changes

- New locale: Bulgarian
- Updated German, Russian, Chinese (traditional), Norwegian Bokmål and French translations.

## 3.3.3 (2018-02-14)

### Bugfixes
- Attribute error when empty IQ stanza is returned for vCard query
- In fullscreen view, sometimes a background MUC would come into the foreground
  when a new message appears inside it.

### Security fixes

- CVE-2018-6591: Don't allow PEP bookmarks if `pubsub#publish-options` is not advertised by the server.

    In previous versions of converse.js, bookmarks sent to servers that don't
    support `pubsub#publish-options` were visible to all your contacts, even
    though they should be kept private. This is due to those servers simply
    ignoring the `pubsub#publish-options` directive and converse.js not checking
    first whether `pubsub#publish-options` is supported before setting bookmarks
    via PEP.

    More info here: https://gultsch.de/converse_bookmarks.html

### New features
- XEP-0382 Spoiler Messages (currently only for private chats)
- Listen for new room bookmarks pushed from the user's PEP service.
- Simplified the [embedded](https://conversejs.org/demo/embedded.html) usecase.
    - No need to manually blacklist or whitelist any plugins.
    - Relies on the [view_mode](https://conversejs.org/docs/html/configurations.html#view-mode) being set to `'embedded'`.
    - The main `converse.js` build can be used for the embedded usecase.
    - Maintain MUC session upon page reload

### API changes
- New API method `_converse.disco.getIdentity` to check whether a JID has a given identity.

### Configuration settings
- `auto_reconnect` is now set to `true` by default.
- New configuration setting [allow_public_bookmarks](https://conversejs.org/docs/html/configurations.html#allow-public-bookmarks)
- New configuration setting [root](https://conversejs.org/docs/html/configurations.html#root)
- The [view_mode](https://conversejs.org/docs/html/configurations.html#view-mode) setting now has a new possible value: `embedded`

### Translation updates
- Chinese (Traditional), French, German, Portuguese (Brazil), Russian, Ukrainian

## 3.3.2 (2018-01-29)

### Bugfixes

- Various fixes for IE11.
- Could not register on Ejabberd 18. `"Missing attribute 'id' in tag qualified by namespace 'jabber:client'"`
- #878 Ending slash in link not recognized
- #921 FATAL error when `visible_toolbar_buttons.emoji = false`
- #959 Add padding for the iPhone X (to the mobile CSS).
- #993 `moment.format` is not a function error when sending a message.
- #994 TypeError when using the `user.login` API.
- #995 `ChildNode.replaceWith` is not available in Internet Explorer or Safari. Use `Node.replaceChild` instead.
- #999 MUC Chat Send button causes page reload
- #1000 Scroll to bottom when maximizing a chat room.
- #1003 Handle bare MUC room JIDs

### Translation changes

- Updated Dutch, French, Japanese, Norwegian Bokmål and Ukrainian translations

## 3.3.1 (2018-01-18)

### UI/UX changes
- Add new configuration option
  [show_message_load_animation](https://conversejs.org/docs/html/configurations.html#show-message-load-animation)
  with a default value of `false`. The message load animations (added in 3.3.0)
  cause slowness and performance issues in Firefox, so they're now disabled by default.

### Translation changes
- Updated Spanish and French translations.
- New translation: "Simplified Chinese"
- Rename `zh` language code to `zh_TW` and add Simplified Chinese as `zh_CN`

## 3.3.0 (2018-01-17)

### Bugfixes
- #800 Could not register successfully in ejabberd 17.01
- #949 Don't flash the roster contacts filter (i.e. hide by default)
- #951 Duplicate messages received in an MUC chat room.
- #953 MUC "Features" displayed when exiting configuration
- #967 Rooms list doesn't show when the server doesn't support bookmarks
- Don't require `auto_login` to be `true` when using the API to log in.
- Moment locale wasn't being set to the value passed via the `i18n` option.
- In the chat heading, two avatars sometimes get rendered.
- Refetch the roster from the server after reconnection.
  From the perspective of the XMPP server, this is an entirely new login,
  and therefore as per [RFC-6121](https://tools.ietf.org/html/rfc6121#section-2.1.6)
  the roster SHOULD be queried, making the client an "interested resource".
  Otherwise connected contacts might not get your presence updates.
- The way the archive ID of a MAM message is specified, has changed.
  See https://xmpp.org/extensions/xep-0313.html#archives_id
- Fixed error building DOM toggle_chats.html span.unread-message-count class attribute
- Bugfix. In a MUC the `/help` command didn't render properly.
- The `/voice` MUC command didn't set the right role in order to grant voice again.

### New Features
- Emojis are now sent in unicode instead of short names
- #314 Add support for opening chat rooms with a URL fragment such as `#converse/room?jid=room@domain`
  and private chats with a URL fragment such as `#converse/chat?jid=user@domain`
- #828 Add routing for the `#converse/login` and `#converse/register` URL
  fragments, which will render the registration and login forms respectively.
- New configuration setting [view_mode](https://conversejs.org/docs/html/configurations.html#view-mode)
  This removes the need for separate `inverse.js` and `converse-mobile.js`
  builds. Instead the `converse.js` build is now used with `view_mode` set to
  `fullscreen` and `mobile` respectively.
- Fetch VCard when starting a chat with someone not in the user's roster.
- Show status messages in an MUC room when a user's role changes.
- In MUC chat rooms, collapse multiple, consecutive join/leave messages.
- Performance improvements for rendering private chats, rooms and the contacts roster.
- MUC Leave/Join messages now also show a new day indicator if applicable.

### API changes
- New API method `_converse.disco.supports` to check whether a certain
  service discovery feature is supported by an entity.
- New API method `_converse.api.vcard.get` which fetches the VCard for a
  particular JID.

### Configuration changes
- `hide_open_bookmarks` is now by default `true`.

### UX/UI changes
- #984 Improve loading of archived messages via "infinite scroll"
- Use CSS3 fade transitions to render various elements.
- Remove `Login` and `Registration` tabs and consolidate into one panel.
- Show validation error messages on the login form.
- Don't hang indefinitely and provide nicer error messages when a connection
  can't be established.
- Consolidate error and validation reporting on the registration form.
- Don't close the emojis panel after inserting an emoji.
- Focus the message textarea when the emojis panel is opened or closed.
- MUC chatroom occupants are now sorted alphabetically and according to their roles.

### Technical changes
- Converse.js now includes a [Virtual DOM](https://github.com/snabbdom/snabbdom)
  via [backbone.vdomview](https://github.com/jcbrand/backbone.vdomview) and uses
  it to render various views.
- Converse.js no longer includes all the translations in its build. Instead,
  only the currently relevant translation is requested. This results in a much
  smaller filesize but means that the translations you want to provide need to
  be available. See the [locales_url](https://conversejs.org/docs/html/configurations.html#locales-url)
  configuration setting for more info.
- The translation machinery has now been moved to a separate module in `src/i18n.js`.
- jQuery has been completely removed as a dependency (still used in tests though).

## 3.2.1 (2017-08-29)

### Bugfixes
- Various IE11 fixes.
- #907 Unnecessary login validation error when `default_domain` or `locked_domain` are set.
- #908 Login form for inVerse is only 200px when `allow_registration` is set to `false`.
- #909 Translations written as template literals [aren't parsed properly by xgettext](https://savannah.gnu.org/bugs/?50920).
- #911 Use `getDefaultNickName` consistently to allow better overrides via plugins.
- #912 `maximize` method in `converse-minimize` fails if the `controlbox` is not there.

## 3.2.0 (2017-08-09)

### New Plugins
- New plugin `converse-disco` which replaces the original support for
  [XEP-0030](https://xmpp.org/extensions/xep-0030.html) and which has been
  refactored to allow features for multiple entities to be stored.

### New features and improvements
- Add support for Emojis (either native, or via <a href="https://www.emojione.com/">Emojione</a>).
- Add JID validation to the contact add form, the occupant invite form and the login form.
- #896 Consistently use `XMPP username` in user-facing text (instead of JID, Jabber ID etc.).

### New configuration settings
* The `visible_toolbar_buttons.emoticons` configuration option is now changed to `visible_toolbar_buttons.emoji`.
* [use_emojione](https://conversejs.org/docs/html/configurations.html#use-emojione)
  is used to determine whether Emojione should be used to render emojis,
  otherwise rendering falls back to native browser or OS support.
* [emojione_image_path](https://conversejs.org/docs/html/configurations.html#emojione-image-path)
  is used to specify from where Emojione will load images for rendering emojis.

### New events
* ['discoInitialized'](https://conversejs.org/docs/html/development.html#discoInitialized)
* ['afterMessagesFetched'](https://conversejs.org/docs/html/development.html#afterMessagesFetched)

### Code changes
- Removed jQuery from `converse-core`, `converse-vcard` and `converse-roomslist`.
- Remove `jquery.easing` from the full build. Was only being used by the
  [conversejs.org](https://conversejs.org) website, which has been updated to not rely on it.
- All promises are now native (or polyfilled) ES2015 Promises instead of jQuery's Deferred.
- #866 Add babel in order to support ES2015 syntax

#### Bugfixes:
- The domain was queried for MAM:2 support, instead of the JID.
- Roster filter is not shown when all groups are collapsed.
- When filtering, contacts in closed groups appear.
- Room name wasn't being updated after changing it in the configuration form.
- Server disco features were "forgotten" after logging out and then logging in again.
- Don't show duplicate sent groupchat messages in Slack chat rooms.
- Bookmark icon shown in the open rooms list when `allow_bookmarks` is to `false`.
- It wasn't possible to add or remove bookmarks via the "Open Rooms" list.
- #879 Text in links are converted to smileys leading to non-clickable links.
- #899: Only touch `stamp-npm` if `npm install` was successful
- #902 `make build` dependends on non-existing files

## 3.1.1 (2017-07-12)

- Use a patched version of [awesomplete](https://github.com/LeaVerou/awesomplete)
  which doesn't render suggestions as HTML (possible XSS attack vector). [jcbrand]

More info here: https://github.com/LeaVerou/awesomplete/pull/17082

## 3.1.0 (2017-07-05)

### API changes
- Deprecate the `updateSettings` method in favour of
  `_converse.settings.update`. [jcbrand]
- Add a new API method `_converse.promises.add` for exposing promises to be
  used with `_converse.waitUntil`. [jcbrand]
- The `message` event now returns a data object with `stanza` and
  `chatbox` attributes, instead of just the stanza. [jcbrand]

### New Plugins
- New non-core plugin `converse-singleton` which ensures that no more than
  one chat is visible at any given time. Used in the mobile build:
  `converse-mobile.js` and makes the unread messages counter possible there.
  [jcbrand]
- New non-core plugin `converse-roomslist`, which shows a list of open rooms
  in the `Rooms` tab of the control box. [jcbrand]

### New configuration settings
- New setting for `converse-bookmarks`:
  [hide_open_bookmarks](https://conversejs.org/docs/html/configurations.html#hide-open-bookmarks)
  It is meant to be set to `true` when using `converse-roomslist` so that open
  rooms aren't listed twice (in the rooms list and the bookmarks list).
  [jcbrand]

### Github tickets resolved
- #567 Unreaded message count reset on page load [novokrest]
- #575 Logging out from converse.js doesn't clear the connection status from the
  sessionStorage [jcbrand]
- #591 Unread message counter is reset when the chatbox is closed [novokrest]
- #754 Show unread messages next to roster contacts. [jcbrand]
- #864 Remove all inline CSS to comply with strict Content-Security-Policy headers [mathiasertl]
- #873 Inconsistent unread messages count updating [novokrest]
- #887 Make embedded images clickabe [jcbrand]
- #890 Message carbons not sent out after reconnection [jcbrand]
- #894 Room affiliation lost when connection jid and room presence jid are of different case [Rayzen]

### Miscellaneous

- Support for [XMPP-0313 Message Archive Management](https://xmpp.org/extensions/xep-0313.html)
  has been upgraded to version 2. [jcbrand]
- Show unread messages for minimized chats. [jcbrand]
- Render nickname form when entering a room via invitation. [jcbrand]

## 3.0.2 (2017-04-23)

*Dependency updates*:
- Jasmine 2.5.3
- Phantomjs 2.1.14
- moment 2.18.1
- sinon 2.1.0
- eslint 3.19.0

- Don't rerender the text input when filtering contacts. [jcbrand]
- Show the MUC server in a bookmarked room's info view (in the bookmarks list). [jcbrand]
- Enable creation of `dist/converse-muc-embedded.js` build file for the
  embedded MUC room demo. [jcbrand]
- Use `noConflict` to avoid polluting globale namespace with lodash and Backbone. [jcbrand]
- Bugfix: MUC user's nickname wasn't being shown in HTML5 notification messages. [jcbrand]
- Bugfix: OTR meta-messages were being shown in HTML5 notifications. [jcbrand]
- CSS fix: Icon lock wasn't showing. [jcbrand]
- #626 Open chat minimised [novokrest]
- #842 Persistent muc room creation not working [jcbrand]
- #848 OTR doesn't start when `cache_otr_key` is set to `true`. [jcbrand]
- #849 `TypeError: _converse.i18n.locale_data is undefined` when reconnecting. [jcbrand]
- #850 Roster not loading when group names are numbers. [jcbrand]

## 3.0.1 (2017-04-04)

- Bugfix. Endless spinner when trying to log in after rendering the registration form. [jcbrand]
- #585 Duplicate contact created due to JID case sensivity [saganshul]
- #628 Fixes the bug in displaying chat status during private chat. [saganshul]
- #628 Changes the message displayed while typing from a different resource of the same user. [smitbose]
- #675 Time format made configurable.
   See [time_format](https://conversejs.org/docs/html/configurations.html#time-format)
   [smitbose]
- #682 Add "Send" button to input box in chat dialog window.
   See [show_send_button](https://conversejs.org/docs/html/configurations.html#show-send-button)
   [saganshul]
- #704 Automatic fetching of registration form when
   [registration_domain](https://conversejs.org/docs/html/configurations.html#registration-domain)
   is set. [smitbose]
- #806 The `_converse.listen` API event listeners aren't triggered. [jcbrand]
- #807 Error: Plugin "converse-dragresize" tried to override HeadlinesBoxView but it's not found. [jcbrand]
- #811 jQuery wasn't being closured in builds. [jcbrand]
- #814 Images from URLs with query strings aren't being rendered. [novokrest]
- #820 Inconsistency in displaying room features. [jcbrand]

## 3.0.0 (2017-03-05)

- **Breaking changes**:
    * Plugins must now be whitelisted.
      See the [whitelisted_plugins](https://conversejs.org/docs/html/configuration.html#whitelisted-plugins) setting.
    * Callbacks for `converse.on` now no longer receive an event object as first parameter.
    * The API has been split into public and private parts.
      The private API methods are now only available to plugins.
      For more info, read [developer API](https://conversejs.org/docs/html/developer_api.html)
      and the [plugin_development](https://conversejs.org/docs/html/plugin_development.html)
      documentation.
    * To prevent confusion the private, closured object, only
      available to plugins, has been renamed from `converse` to `_converse`.
      The public API is accessible via a global `converse` object.
    * The `keepalive` and `roster_groups` options are now set to `true` by default.
    * Templates are no longer stored as attributes on the `_converse` object.
      If you need a particular template, use `require` to load it.

- Bugfix. After bookmarking a room for which a nickname is required, return to
  the nickname form. [jcbrand]
- Show the chat states of room occupants. [jcbrand]
- The no-jQuery build has been renamed from `converse.nojquery.js` to
  `converse-no-jquery.js` to fit the convention used for other build names.
  [jcbrand]
- 50 is the new default [archived_messages_page_size](https://conversejs.org/docs/html/configuration.html#archived-messages-page-size)
  [jcbrand]
- Better support for delayed delivery of presence stanzas (XEP-0203). [jcbrand]
- The chat room `description` is now shown in the heading, not the `subject`.
  [jcbrand]
- Chat room features are shown in the sidebar. [jcbrand]
- Hide the chat room invite widget if the room is not open or if the room is members-only
  and the user is not the owner. [jcbrand]
- Created a new non-core plugin `converse-muc-embedded` which embeds a single
  chat room into a page. An example can be found at https://conversejs.org/demo/embedded.html
  [jcbrand]
- Use lodash instead of underscore.js [jcbrand]
- Case insensitive matching of moderation commands. [jcbrand]
- Add `/subject` as alias to `/topic` [jcbrand]
- `message_carbons`, `play_sounds` and `allow_chat_pending_contacts` now default to `true` [jcbrand]
- Improved roster filter UX. [jcbrand]
- Render the login form again upon authfail. [jcbrand]
- New promises API: [waitUntil](https://conversejs.org/docs/html/developer_api.html#waituntil)
  [jcbrand]
- New configuration setting:
  [show_chatstate_notifications](https://conversejs.org/docs/html/configuration.html#show-chatstate-notifications)
  [jcbrand]
- New configuration setting:
  [whitelisted_plugins](https://conversejs.org/docs/html/configuration.html#whitelisted-plugins)
  [jcbrand]
- New configuration setting:
  [blacklisted_plugins](https://conversejs.org/docs/html/configuration.html#blacklisted-plugins)
  [jcbrand]
- The API now no longer returns wrapped chatboxes (or rooms) but instead a
  Backbone.View object. This means the API of the returned object has changed.
  You're still able to do everything from before but now also much more.
  [jcbrand]
- Allow JIDs not on the roster to be invited to a chat room. [jcbrand]
- Bugfix. `TypeError: this.sendConfiguration(...).then is not a function` when
  an instant room is created. [jcbrand]
- Ensure consistent behavior from `show_controlbox_by_default` [jcbrand]
- #365 Show join/leave messages for chat rooms.
  New configuration setting:
  [muc_show_join_leave](https://conversejs.org/docs/html/configuration.html#muc-show-join-leave)
- #366 Show the chat room occupant's JID in the tooltip (if you're allowed to see it). [jcbrand]
- #610, #785 Add presence priority handling [w3host, jcbrand]
- #620 `auto_away` shouldn't change the user's status if it's set to `dnd`. [jcbrand]
- #694 The `notification_option` wasn't being used consistently. [jcbrand]
- #745 New config option [priority](https://conversejs.org/docs/html/configuration.html#priority) [jcbrand]
- #770 Allow setting contact attrs on chats.open [Ape]
- #790 MAM retrieval broken [jcbrand]

## 2.0.6 (2017-02-13)
- Escape user-generated input to prevent JS-injection attacks. (Thanks to SamWhited) [jcbrand]
- #486 Honor existing mam user configuration [throwaway42]
- #749 /me will show your contact's name in the sent field [jcbrand]
- #774 Browser language (fr-fr or fr) is not detected by default [jcbrand]
- #775 Anonymous login form is a text field instead of a push button [jcbrand]

## 2.0.5 (2017-02-01)
- #743, #751, #753 Update to Strophe 1.2.12. SASL-EXTERNAL now has reduced priority, so it won't
  be prioritized above other auth mechanisms. [jcbrand]
- #755: create composer.json to add this project in packagist.org [fabiomontefuscolo]
- #758: Bugfix. Render all resize drag handles for ChatRoomView. [LeoYReyes]
- #762 Allow chatting with users not in your roster. [Ape, jcbrand]
- Bugfix. Cancel button shown while registration form is being fetched wasn't working
  properly. [jcbrand]
- Bugfix. Login form wasn't rendered after logging out (when `auto_reconnect` is `true`). [jcbrand]
- Bugfix. Properly disconnect upon "host-unknown" error. [jcbrand]
- Bugfix. Minimized chats weren't removed when logging out. [jcbrand]
- Security fix: Prevent message forging via carbons. (Thanks to ge0rg) [jcbrand]

## 2.0.4 (2016-12-13)
- #737: Bugfix. Translations weren't being applied. [jcbrand]
- Fetch room info and store it on the room model.
  For context, see: http://xmpp.org/extensions/xep-0045.html#disco-roominfo [jcbrand]
- Bugfix. Switching from bookmarks form to config form shows only the spinner. [jcbrand]
- Bugfix. Other room occupants sometimes not shown when reloading the page. [jcbrand]
- Bugfix. Due to changes in `converse-core` the controlbox wasn't aware anymore of
  disconnection or reconnection events. [jcbrand]
- Optimize fetching of MAM messages (in some cases happened on each page load). [jcbrand]
- Fix empty controlbox toggle after disconnect. [jcbrand]
- When inviting someone to a members-only room, first add them to the member
  list. [jcbrand]
- New configuration setting [muc_disable_moderator_commands](https://conversejs.org/docs/html/configuration.html#muc-disable-moderator-commands) [jcbrand]

## 2.0.3 (2016-11-30)
- #735 Room configuration button not visible. [jcbrand]
- CSS fix for fadeIn animation. [jcbrand]

## 2.0.2 (2016-11-30)
- #721 keepalive not working with anonymous authentication [jcbrand]
- #723 Bugfix: Arrays in configuration settings were ignored. [jcbrand]
- #734 Bugfix. `converse.rooms.open` ignored the `muc_nickname_from_jid` setting. [jcbrand]
- Enable new rooms to be configured automatically, with a default config, via `rooms.open`.
  For details, refer to the [relevant documentation](https://conversejs.org/docs/html/developer_api.html#the-rooms-grouping) [jcbrand]
- Bugfix: Chatboxes aren't closed when logging out. [jcbrand]
- Bugfix: Trying to save data on the `ControlBox` model before `ChatBoxes`
  collection has its `browserStorage` configured.
  Causes `Error: A "url" property or function must be specified`. [jcbrand]
- Don't open the controlbox on contact requests. [jcbrand]
- Bugfix: Reconnection fails when original connection was never established. [jcbrand]
- If a `credentials_url` is provided, then keep on attempting to reconnect when connection is down.  [jcbrand]
- Remove (undocumented) `callback` config parameter for `converse.initialize`.
  Instead, `converse.initialize` returns a promise which will resolve once
  initialization is complete. [jcbrand]
- New event ['reconnecting'](https://conversejs.org/docs/html/development.html#reconnecting) [jcbrand]
- New configuration setting [allow_bookmarks](https://conversejs.org/docs/html/configuration.html#allow-bookmarks) [jcbrand]
- The `rooms.open` API method will no longer maximize rooms that are minimized (unless `maximize: true` is passed in). [jcbrand]

## 2.0.1 (2016-11-07)
- #203 New configuration setting [muc_domain](https://conversejs.org/docs/html/configuration.html#muc-domain) [jcbrand]
- #705 White content after submitting password on chat rooms [jcbrand]
- #712 Controlbox clicks stop responding after auto-reconnect [jcbrand]
- Removed shared state between tests. All tests are now isolated. [jcbrand]
- Allow the context (i.e. `this` value) to be passed in when registering event
  listeners with `converse.listen.on` and `converse.listen.once`. [jcbrand]
- New event ['rosterContactsFetched'](https://conversejs.org/docs/html/development.html#rosterContactsFetched) [jcbrand]
- New event ['rosterGroupsFetched'](https://conversejs.org/docs/html/development.html#rosterGroupsFetched) [jcbrand]
- HTML templates are now loaded in the respective modules/plugins. [jcbrand]
- Start improving Content-Security-Policy compatibility by removing inline CSS. [mathiasertl]
- Add support for XEP-0048, chat room bookmarks [jcbrand]
- New configuration setting [connection_options](https://conversejs.org/docs/html/configuration.html#connection-options) [jcbrand]

## 2.0.0 (2016-09-16)
- #656 Online users count not shown initially [amanzur]
- #674 Polish translation updated [ser]
- Backwards incompatible change: the `_super` attribute in plugins is now named `__super__`. [jcbrand]
- Continuously attempt to resurrect dead connections when `auto_reconnect` is `true`. [jcbrand]
- Update the 'rooms' API to allow user to pass in room attributes. [jcbrand]
- New configuration setting [message_storage](https://conversejs.org/docs/html/configuration.html#message-storage) [jcbrand]
- Hardcode the storage for roster contacts and chat room occupants to `sessionStorage`. [jcbrand]
- Fixed wrong chat state value, should be `chat`, not `chatty`.
  See [RFC 3921](https://xmpp.org/rfcs/rfc3921.html#rfc.section.2.1.2.2). [jcbrand]
- Adds support for SASL-EXTERNAL. [jcbrand]

## 1.0.6 (2016-08-12)
- #632 Offline and Logout states do not properly update once users start
  chatting. [chrisuehlinger, jcband]
- #674 Polish translation updated to the current master. [ser]
- #677 Chatbox does not open after close. [jcbrand]
- The behavior of `converse.chats.get` has changed. If the chat box is not
  already open, then `undefined` will be returned. [jcbrand]
- Typing (i.e. chat state) notifications are now also sent out from MUC rooms. [jcbrand]
- `ChatRoomView.onChatRoomMessageSubmitted` has been renamed to
  `onMessageSubmitted`, to make it the same as the method on `ChatBoxView`. [jcbrand]
- New configuration setting [muc_nickname_from_jid](https://conversejs.org/docs/html/configuration.html#muc-nickname-from-jid) [jcbrand]
- New configuration setting [muc_instant_rooms](https://conversejs.org/docs/html/configuration.html#muc-instant-rooms) [jcbrand]

## 1.0.5 (2016-07-28)
- In case of nickname conflict when joining a room, allow the user to choose a new one.
  [jcbrand]
- Check whether the user has a reserved nickname before entering a room, and if so,
  use it. [jcbrand]
- Mention someone in your chat room message by clicking on their name in the occupants
  list. [jcbrand]
- #645 When accepting a contact request, the contact didn't appear in the
  pending contacts group. [jcbrand]
- Bugfix: allow multiple MAM queries to be made simultaneously. [jcbrand]

## 1.0.4 (2016-07-26)

- Restrict occupants sidebar to 30% chat room width. [jcbrand]
- Made requesting contacts more visible, by placing them at the top of the roster. [jcbrand]
- `insertIntoPage` method of `ChatBoxView` has been renamed to `insertIntoDOM`,
  to make it the same as the method of `ChatRoomView`. [jcbrand]
- Render error messages received from the server (for undelivered chat messages). [jcbrand]
- Don't hide requesting contacts when filtering by chat state. [jcbrand]
- When logging in anonymously, the server JID can now be passed in via `converse.initialize`
  or via `converse.user.login`. [jcbrand]

## 1.0.3 (2016-06-20)

- Update the plugin architecture to allow plugins to have optional dependencies [jcbrand]
- Bugfix. Login form doesn't render after logging out, when `auto_reconnect = false` [jcbrand]
- Also indicate new day for the first day's messages. [jcbrand]
- Chat bot messages don't appear when they have the same ids as their commands. [jcbrand]
- Updated onDisconnected method to fire disconnected event even if `auto_reconnect = false`. [kamranzafar]
- Bugfix: MAM messages weren't being fetched oldest first. [jcbrand]
- Add processing hints to chat state notifications [jcbrand]
- Don't use sound and desktop notifications for OTR messages (when setting up the session) [jcbrand]
- New config option [default_state](https://conversejs.org/docs/html/configuration.html#default_state) [jcbrand]
- New API method `converse.rooms.close()` [jcbrand]
- New configuration setting [allow_muc_invites](https://conversejs.org/docs/html/configuration.html#allow-muc-invites) [jcbrand]
- Add new event [pluginsInitialized](https://conversejs.org/docs/html/development.html#pluginsInitialized) [jcbrand]
- #553 Add processing hints to OTR messages [jcbrand]
- #650 Don't ignore incoming messages with same JID as current user (might be MAM archived) [jcbrand]
- #656 online users count in minimized chat window on initialization corrected [amanzur]

## 1.0.2 (2016-05-24)

- Bugfix. Bind `sendPresence` to the right context. Bug that slipped in during
  the release of `1.0.1`. [jcbrand]

## 1.0.1 (2016-05-24)

- Bugfix. Roster filter sometimes gets hidden when it shouldn't. [jcbrand]
- Chat boxes weren't being initialized due to typo. [jcbrand]
- Flush request queue just after connection. Solves a problem with PubSub and
  Prosody, whereby BOSH HTTP responses weren't being received. [jcbrand]

## 1.0.0 (2016-05-03)

- Add catalan language [JoseMariaRubioMoral]
- Split converse.js up into different plugin modules. [jcbrand]
- Better Sass/CSS for responsive/mobile views. New mobile-only build. [jcbrand]
- Roster contacts can now be filtered by chat state and roster filters are
  remembered across page loads. [jcbrand]
- Add support for messages with type `headline`, often used for notifications
  from the server. [jcbrand]
- Add stanza-specific event listener `converse.listen.stanza`.
  As a result `converse.listen.on('message');` has been deprecated, use
  `converse.stanza.on('message');` instead. [jcbrand]
- Emit an event `chatBoxInitialized` once a chat box's initialize method has been called. [jcbrand]
- Emit an event `statusInitialized` once the user's own status has been initialized upon startup. [jcbrand]
- New config option [chatstate_notification_blacklist](https://conversejs.org/docs/html/configuration.html#chatstate-notification-blacklist) [jcbrand]
- New config option [sticky_controlbox](https://conversejs.org/docs/html/configuration.html#sticky-controlbox) [jcbrand]
- New config option [credentials_url](https://conversejs.org/docs/html/configuration.html#credentials-url) [jcbrand]
- Don't play sound notifications for OTR messages which are setting up an
  encrypted session. [jcbrand]
- Bugfix: RID, SID and JID tokens ignored when `keepalive` set to `true`. [jcbrand]
- Removed the `account.logout` API, instead use `user.logout`. [jcbrand]
- Use `rel=noopener` with links that contain `target=_blank` to prevent potential
  phishing attacks. [More info here](https://mathiasbynens.github.io/rel-noopener/)
  [jcbrand]
- #156 Add the option `auto_join_rooms` which allows you to automatically
  connect to certain rooms once logged in. [jcbrand]
- #261 `show_controlbox_by_default` config not working [diditopher]
- #443 HTML5 notifications of received messages [jcbrand]
- #534 Updated Russian translation [badfiles]
- #566 Do not steal the focus when the chatbox opens automatically [rlanvin]
- #573 xgettext build error: `'javascript' unknown` [jcbrand]
- #577 New config variable [message_archiving_timeout](https://conversejs.org/docs/html/configuration.html#message-archiving-timeout) [jcbrand]
- #587 Fix issue when logging out with `auto_logout=true` [davec82]
- #589 Save scroll position on minimize and restore it on maximize [rlanvin]
- #592 Add random resource for `auto_login`, add method generateResource to
  generate random resource [davec82]
- #598 Add option `synchronize_availability` [davec82]
- #600 Fix change xmpp status also on icon-status click [davec82]
- #616 converse-otr should depend on converse-minimize  [jcbrand]
- #609 Remove split of fullname [lixmal]

## 0.10.1 (2016-02-06)

- #352 When the user has manually scrolled up in a chat window, don't scroll
  down on chat event notifications. [jcbrand]
- #524 Added [auto_join_on_invite](https://conversejs.org/docs/html/configuration.html#auto_join_on_invite)
  parameter for automatically joining chat rooms. [ben]
- #520 Set specific domain. Two new options [default_domain](https://conversejs.org/docs/html/configuration.html#default_domain)
  and [locked_domain](https://conversejs.org/docs/html/configuration.html#locked_domain). [jcbrand]
- #521 Not sending presence when connecting after disconnection. [jcbrand]
- #535 Messages not received when room with mixed-case JID is used. [jcbrand]
- #536 Presence not sent out (in cases where it should) after page refresh. [jcbrand]
- #540 `bind is not a function` error for plugins without `initialize` method. [jcbrand]
- #547 By default the `offline` state is no longer choosable.
  See [include_offline_state](https://conversejs.org/docs/html/configuration.html#include-offline-state) for details. [jcbrand]
- A chat room invite might come from someone not in your roster list. [ben]
- #487 Empty the resources array when the resource is null [rlanvin]
- #534 Updated Russian translation [LaconicTranslator]
- #555 The status restored from sessionStorage is never updated [jcbrand]
- #559 Remove reconnection timer once connected succesfully [m0cs]

## 0.10.0 (2015-11-05)

**Note:**
*This release drops CSS support for IE8 and IE9.*

- #459 Wrong datatype passed to converse.chatboxes.getChatBox. [hobblegobber, jcbrand]
- #493 Roster push fix [jcbrand]
- #403 emit an event `rosterPush` when a roster push happens [teseo]
- #502. Chat room not opened in non_amd version. [rjanbiah]
- #505 Typo caused [object Object] in room info [gromiak]
- #508 "Is typing" doesn't automatically disappear [jcbrand]
- #509 Updated Polish translations [ser]
- #510 MUC room memberlist is being cleared with page reload when keepalive option is set. [jcbrand]
- Add the ability to also drag-resize chat boxes horizontally. [jcbrand]
- Updated Sass files and created a new style. [jcbrand]


## 0.9.6 (2015-10-12)

- Bugfix. Spinner doesn't disappear when scrolling up (when server doesn't support XEP-0313). [jcbrand]
- #462 Fix MUC rooms with names containing special characters not working [1st8]
- #467 Fix outgoing chat messages not having a msgid when being put into sessionStorage [1st8]
- #468 Fix [object Object] being sometimes shown as status [1st8]
- #472 Fix "Cannot read property 'splitOnce' of undefined" when typing /clear in a chat room. [jcbrand]
- #493 Roster wasn't being updated after a Roster push update [teseo, jcbrand]
- #496 Bugfix. Pings weren't being sent out. [teseo, jcbrand]
- #499 Message not received due to non-unique message ids. [jcbrand]

## 0.9.5 (2015-08-24)

- #306 XEP-0313: Message Archive Management [jcbrand]
- #439 auto_login and keepalive not working [jcbrand]
- #440 null added as resource to contact [jcbrand]
- Add new event serviceDiscovered [jcbrand]
- Add a new configuration setting [muc_history_max_stanzas](https://conversejs.org/docs/html/configuration.html#muc-history-max-stanzas>). [jcbrand]

## 0.9.4 (2015-07-04)

- #144 Add Ping functionality and Pong handler [thierrytiti]
- #234, #431 Messages aren't received when the user logs in with a mixed-case JID. [jcbrand]
- #367 API methods for changing chat status (online, busy, away etc.) and status message [jcbrand]
- #389 Allow login panel placeholders and roster item 'Name' translations. [gbonvehi]
- #394 Option to allow chatting with pending contacts [thierrytiti]
- #396 Add automatic Away mode and XEP-0352 support [thierrytiti]
- #400, #410 Allow offline pretty status and placeholder for "Insert a smiley" to be translated [thierrytiti]
- #401 Updated French translation [thierrytiti]
- #404 CSS fix: position and width of the div #conversejs [thierrytiti]
- #407 CSS: Fonts Path: editabable $font-path via sass/variables.scss [thierrytiti]
- #408 MUC: missing toggle call handler and updated documentation about call [thierrytiti]
- #413 Auto-detect user's locale to show date and time in the right format [thierrytiti]
- #415 closeAllChatBoxes is giving ReferenceError when 2 chats are open [nevcos, jcbrand]
- #416 Add icon for XA status [thierrytiti]
- #418 Logging out with `auto_reconnect=true` causes reconnection retries [jcbrand]
- #420 Updated German translation [1st8]
- #427 Converse.js does not subscribe back to a contact not in the roster. [emmanuel-florent]
- Add offline pretty status to enable translation [thierrytiti]
- Bugfix. ClearSessions during unload event would throw an error when not logged in. [gbonvehi]
- Bugfix. Manual login doesn't work when only websocket_url is set and not bosh_service_url. [jcbrand]
- Bugfix. Wrong callback argument mapping in XmppStatus initialize: fullname is null [thierrytiti]
- CSS fix: room-info bug on hover after room description loaded [thierrytiti]
- CSS: Fonts Path: editabable $font-path via sass/variables.scss [thierrytiti]
- Chat boxes returned by the API now have an `is_chatroom` attribute [jcbrand]
- Decouple automatic away and XEP-0352 support. [jcbrand]
- Don't carbon copy OTR messages. [jcbrand]
- I18N: Autodetection of User Locale if no i18n setting is set. [thierrytiti]
- Refactored in order to remove the strophe.roster.js dependency. [jcbrand]
- Refactored the plugin architecture. Add `overrides` convention for
  automatically overriding converse.js's methods and Backbone views and models. [jcbrand]
- With keepalive, don't send out a presence stanza on each page load [jcbrand]

## 0.9.3 (2015-05-01)

- Add the ability to log in automatically. [jcbrand]
- Remove `type=email` from JID field in login form. Resulting validation error confuses people. [jcbrand]
- Add Ukranian translations [Andriy Kopystyansky]
- #244 Add the ability to log in anonymously. [jcbrand]
- #344 Enable the path to the sound files to be configured [thierrytiti and jcbrand]
- #370 Unable to register a new user to ejabberd 2.1.11. [gbonvehi]
- #372 Some offline users have a visible empty `<dd>` in the roster. [floriancargoet]
- #374 Fix collapsed group visibility on page load. [floriancargoet]
- #378 Expect full JIDs to be returned via XHR user search [thierrytiti]
- #379 Updated French translations [thierrytiti]
- #379 Fix for bower not finding crypto-js-evanvosberg#3.1.2-5 any more. [jcbrand]

## 0.9.2 (2015-04-09)

- Bugfix. Prevent attaching twice during initialization. [jcbrand]
- API method chats.get can now also return chat boxes which haven't been opened yet. [jcbrand]
- Add API method contacts.add. [pzia]
- #356 Fix the plugin extend function. [floriancargoet]
- #357 Fix the known bug where a state notification reopens a chat box. [floriancargoet]
- #358 Bugfix. Chat rooms show the same occupants bug. [floriancargoet]
- #359 Fix a timeout bug in chat state notifications. [floriancargoet]
- #360 Incorrect roster height when `allow_contact_requests=true`. [floriancargoet, jcbrand]
- #362 Add API for retrieving and opening rooms. [pzia]
- #364 Text selection in chat boxes not shown in Firefox. [jcbrand]

## 0.9.1 (2015-03-26)

- Set the JID input field in the login form to `type=email`. [chatme]
- New configuration setting [allow_contact_removal](https://conversejs.org/docs/html/configuration.html#allow-contact-removal) [jcbrand]
- Document that event handlers receive 'event' obj as first arg. [jcbrand]
- Add a test to check that notifications are played in chat rooms. [jcbrand]
- #333 Enable automatic reconnection when `prebind` and `prebind_url` are specified. [jcbrand]
- #339 Require the JID to be specified when using `keepalive` with `prebind`. Also add a logout API method. [jcbrand]
- #349 Indicate visitors in chat rooms. [c143]

## 0.9.0 (2015-03-06)

- #204 Support websocket connections. [jcbrand]
- #252, 253 Add fullname and jid to contact's tooltip in roster. [gbonvehi]
- #292 Better support for XEP-0085 Chat State Notifications. [jcbrand]
- #295 Document "allow_registration". [gbonvehi]
- #304 Added Polish translations. [ser]
- #305 presence/show text in XMPP request isn't allowed by specification. [gbonvehi]
- Add new API method `chats.open` to open chat boxes. [jcbrand]
- Add new API method to set and get configuration settings. [jcbrand]
- Add responsiveness to CSS. We now use Sass preprocessor for generating CSS. [jcbrand]
- Bugfix. Custom status message form doesn't submit/disappear. [jcbrand]
- Calling the API method `contacts.get()` without parameters now returns all contacts. [jcbrand]
- Don't send out the message carbons IQ stanza on each page load. [jcbrand]
- New Makefile.win to build in Windows environments. [gbonvehi]
- Norwegian Bokmål translations. [Andreas Lorentsen]
- Removed deprecated API methods. [jcbrand]
- Strophe.log and Strophe.error now uses converse.log to output messages. [gbonvehi]
- The API method `chats.get` now only returns already opened chat boxes. [jcbrand]
- Updated Afrikaans translations. [jcbrand]
- Add new configuration setting [prebind_url](https://conversejs.org/docs/html/configuration.html#prebind-url) [jcbrand]

## 0.8.6 (2014-12-07)

- Bugfix. Login panel didn't appear under certain conditions. [jcbrand]
- Bugfix. Error when trying to render chat room configuration form. [jcbrand]
- Text on the registration form was not configurable or i18n aware. [jcbrand]
- #285 With prebind the jid, rid and sid settings were ignored. [jcbrand]

## 0.8.5 (2014-12-01)

- #117 JIDs or nicknames not shown in chat rooms. [jcbrand]
- #282 XEP-0077 In-band registration. [jcbrand]

## 0.8.4 (2014-11-15)

**note:**
*Certain API methods have been deprecated in favor of a new API and will be removed in the 0.9.0 release.*

- Bugfix. Error when trying to use prebind and keepalive together. [heban and jcbrand]
- Bugfix. Cannot read property "top" of undefined. [jcbrand]
- Add new event, noResumeableSession, for when keepalive=true and there aren't
  any prebind session tokens. [jcbrand]
- #46 Refactor the API and add new methods. [jcbrand]
- #151 Browser locks/freezes with many roster users. [jcbrand]
- #177 Setting status to offline does nothing. [jcbrand]
- #232 Always get full name from model. [jcbrand]
- #237 Unable to create room when `hide_muc_server` is `true`. [jcbrand]
- #238 Rooms are not shown when `hide_offline_users` is `true`. [jcbrand]
- #251 Non-minified builds for debugging. [jcbrand]
- #260 Sent message carbons are not displayed. [jcbrand]
- #262 Contact requests are not shown if page is reloaded. [jcbrand]
- #264 Remove unnecessary commas for ie8 compatibility. [Deuteu]
- #267 Unread messages counter wrongly gets incremented by chat state notifications. [Deuteu]
- #274 Roster filtering results change with presence changes. [jcbrand]
- #275 Custom status message doesn't reset. [jcbrand]
- #278 Unread messages counter doesn't unbind it's events. [Deuteu]
- #279 Handle more field types for MUC config forms. [gbonvehi]
- #280 New config option, `hide_offline_users` [gbonvehi]

## 0.8.3 (2014-09-22)

- The Javascript build files in the 0.8.2 release weren't updated due to a
  unnoticed build error. [jcbrand]

## 0.8.2 (2014-09-22)

- Converse.js now has the ability to maintain sessions across page loads.
  Previously, the session tokens had to be handled externally and passed in.
  See the [keepalive](https://conversejs.org/docs/html/configuration.html#keepalive) configuration setting. [jcbrand]
- Allow changing of nickname in a chat room via /nick command. [jcbrand]
- Allow a chat room user to be muted or unmuted with the /mute and /voice commands. [jcbrand]
- Add a chat room toolbar button for toggling the list of occupants. [jcbrand]
- Converse.js now responds to XEP-0030: Service Discovery requests. [jcbrand]
- Bugfix. Roster groups all appear offline after page reload (with prebind).
  See http://librelist.com/browser//conversejs/2014/8/26/problem-with-contact-list-everyone-is-offline/ [heban and jcbrand]
- Bugfix concerning trimmed chats. Chats were being trimmed even though there was enough room. [jcbrand]
- #62 Sound notifications will now also play when you are mentioned in a chat room. [jcbrand]
- #212 Bugfix. Groups weren't being show again after the live filter was cleared. [jcbrand]
- #215 (and also #75) XEP-0249: Direct MUC Invitations. [jcbrand]
- #216 Contacts tab empty when using xhr_user_search. [hcderaad and jcbrand]
- #219 New contacts added need page refresh to be accepted and become visible. [hcderaad and jcbrand]
- #220 Non-AMD example page was not working. [xavier83ar and jcbrand]
- #222 Control box state not remembered. [priyadi and jcbrand]
- #223 Provide API to query buddy status. [priyadi and jcbrand]
- #227 Updated Hebrew translations [GreenLunar]

## 0.8.1 (2014-08-23)

- Bugfix: Roster contacts' cache key too vague. [jcbrand]
- Bugfix: Roster contacts weren't properly sorted according to chat status. [jcbrand]
- #63 Support for sound notification when message is received. [jcbrand]
- #212 Provide a live filter of the roster contacts. [jcbrand]

## 0.8.0 (2014-08-04)

**note**:
    1. Converse.js is now relicensed under the [Mozilla Public License](http://www.mozilla.org/MPL/2.0/).
    2. Configuration options for the chat toolbar have changed. Please refer to the [relevant documentation](http://devbox:8890/docs/html/configuration.html#visible-toolbar-buttons).
    3. This release has reduced support for IE8 (some features won't work).
    4. Events have been renamed to remove "on" prefix (sorry for any inconvenience).

- No initial HTML markup is now needed in the document body for converse.js to work. [jcbrand]
- All date handling is now done with moment.js. [jcbrand]
- Add a new toolbar button for clearing chat messages. [jcbrand]
- Chat boxes and rooms can now be resized vertically. [jcbrand]
- Upgraded dependencies to their latest versions. [jcbrand]
- Add new configuration setting [forwarded_messages](https://conversejs.org/docs/html/configuration.html#forwarded-messages).
  Message forwarding was before a default behavior but is now optional (and disabled by default). [jcbrand]
- Newly opened chat boxes always appear immediately left of the controlbox. [jcbrand]
- #71 Chat boxes and rooms can be minimized. [jcbrand]
- #83 Roster contacts can be shown according to their groups. [jcbrand]
    Note: Converse.js can show users under groups if you have assigned them
    already via another client or server configuration. There is not yet a way
    to assign contacts to groups from within converse.js itself.
- #123 Show converse.js in the resource assigned to a user. [jcbrand]
- #130 Fixed bootstrap conflicts. [jcbrand]
- #132 Support for [XEP-0280: Message Carbons](https://xmpp.org/extensions/xep-0280.html).
    Configured via [message_carbons](https://conversejs.org/docs/html/configuration.html#message-carbons) [hejazee]
- #176 Add support for caching in sessionStorage as opposed to localStorage. [jcbrand]
- #180 RID and SID undefined [g8g3]
- #191 No messages history [heban]
- #192 Error: xhr_user_search_url is not defined. [jcbrand]
- #195 Chinese translations. [lancelothuxi]
- #196 [Safari v7.0.5] TypeError: Attempted to assign to readonly property. [g8g3]
- #199 Improved Spanish translations [chilicuil]
- #201 Add zh-locale to fix build task [schoetty]

## 0.7.4 (2014-03-05)

**note:**
*This release contains an important security fix. Thanks to Renaud Dubourguais from [Synacktiv](http://synacktiv.com) for reporting the vulnerability.*

- #125 Bugfix: crypto dependencies loaded in wrong order [jcbrand]
- Bugfix: action messages (i.e. /me) didn't work in OTR mode. [jcbrand]
- Security fix: Ensure that message URLs are properly encoded. [jcbrand]

## 0.7.3 (2014-02-23)

- #93 Add API methods exposing the RID and SID values. Can be disabled. [jcbrand]
- #102 Option to enable OTR by default. [Aupajo]
- #103 Option to display a call button in the chatbox toolbar, to allow third-party libraries to provide a calling feature. [Aupajo]
- #108 Japanese Translations [mako09]
- #111 OTR not working when using converse.js with prebinding. [jseidl, jcbrand]
- #114, #124 Hewbrew Translations [GreenLunar]
- #115 Indonesian Translations [priyadi]

## 0.7.2 (2013-12-18)

**note**
*This release contains an important security fix. Thanks to hejsan for reporting the vulnerability.*

- #48 Add event emitter support and emit events. [jcbrand]
- #97 Wrong number of online contacts shown with config option `show_only_online_users`. [jcbrand]
- #100 Make the fetching of vCards optional (enabled by default). [jcbrand]
- Sanitize message text to avoid Javascript injection attacks.  [jcbrand]

## 0.7.1 (2013-11-17)

- Don't load OTR crypto if the browser doesn't have a CSRNG [jcbrand]
- Don't break when crypto libraries aren't defined. [jcbrand]
- Check if canvas is supported before trying to render the user avatar [jcbrand]
- Use newest strophe.muc plugin. Fixes #85 [jcbrand]

**note:**
If you are using the development libraries, you'll need to run ``bower update``
to fetch the newest strophe.muc.plugin (for bugfix of #85).

This release contains 3 different builds:
- converse.min.js
- converse-no-otr.min.js (Without OTR encryption)
- converse-no-locales-no-otr.min.js (Without OTR encryption or any translations)

## 0.7.0 (2013-11-13)

### Important:

This release includes support for [Off-the-record encryption](https://otr.cypherpunks.ca).
For this to work, your browser needs a CSPRNG (Cryptographically secure pseudorandom number generator).

Internet Explorer of all versions doesn't have one at all, neither does older versions of Firefox.

If you need to support older browsers, please download the latest release from the 0.6 bran

#### Features:

- Add a toolbar to the chat boxes [jcbrand]
- Add support for OTR (off-the-record) encryption [jcbrand]
- Add support for smileys [jcbrand]
- Simplified boilerplate markup [jcbrand]
- New configuration settings, `xhr_custom_status_url` and `xhr_user_search_url` [jcbrand]

**note:**
*This release introduces a backward incompatible change. The boilerplate
HTML needed in your webpage for converse.js to work has been reduced to a
single div: `<div id="conversejs"></div>`*

#### Bugfixes:

- #58 Contact's name gets replaced with their JID [jcbrand]
- #81 Requesting contacts appear as pending contacts [jcbrand]

## 0.6.6 (2013-10-16)

- Bugfix: Presence stanza must be sent out after roster has been initialized [jcbrand]
- Bugfix: Don't reconnect while still disconnecting, causes endless authentication loops. [jcbrand]
- Dutch translation [maartenkling]

## 0.6.5 (2013-10-08)

- Fetch vCards asynchronously once a roster contact is added [jcbrand]
- Hungarian translation [w3host]
- Russian translation [bkocherov]
- Update CSS to avoid clash with bootstrap [seocam]
- New config option `allow_muc` toggles multi-user chat (MUC) [jcbrand]
- New config option `allow_contact_requests` toggles user adding [jcbrand]
- New config option `show_only_online_users` [jcbrand]

## 0.6.4 (2013-09-15)

- Add icon for the unavailable chat state. [jcbrand]
- Chat state descriptions weren't translation aware. [jcbrand]
- Clear messages from localStorage when user types "/clear". [jcbrand]
- The 'xa' chat state wasn't being handled properly. [jcbrand]
- Updated pt-BR translations [seocam]
- Updated af and de translations [jcbrand]

## 0.6.3 (2013-09-12)

*NB: This release contains an important security fix. Please don't use older
versions of the 0.6 branch.*

- French translations. [tdesvenain]
- Bugfix: Messages were stored against buddy JID and not own JID. [jcbrand]

## 0.6.2 (2013-08-29)

- Bugfix. The remove icon wasn't appearing in the contacts roster. [jcbrand]
- Bugfix. With auto_subscribe=True, the "Pending Contacts" header didn't disappear
  after a new user was accepted. [jcbrand]

## 0.6.1 (2013-08-28)

- IE9 and IE8 CSS fixes. [jcbrand]
- Bugfix: Pencil icon not visible (for setting status update). [jcbrand]
- Bugfix: RID, JID and SID initialization values were being ignored. [jcbrand]
- Bugfix: Fall back to English if a non-existing locale was specified. [jcbrand]

## 0.6.0 (2013-08-26)

- #39 Documentation for minifying JS is wrong. [jcbrand]
- #41 prebind and show_controlbox_by_default true fails. [jcbrand]
- With prebinding, attaching to the connection now happens inside Converse and
  not as a separate step after initialization. [jcbrand]
- Register presence and message handlers before fetching the roster. Otherwise
  some presence notifications might be missed. [jcbrand]
- Add a debug option (logs to the browser console). [jcbrand]
- Use font icons from http://icomoon.io [jcbrand]
- Added a static mockup to aid CSS/design process. [jcbrand]
- Save language codes with hyphens. Thanks to @seocam. [jcbrand]
- The combined and minified JS file now uses almond and not require.js. [jcbrand]

## 0.5.2 (2013-08-05)

- Important security update. Don't expose the Strophe connection object globally. [jcbrand]

## 0.5.1 (2013-08-04)

- #13, #14: Messages sent between to GTalk accounts weren't being received. [jcbrand]
- #32: Default status was offline when user didn't have contacts. [jcbrand]
- Attach panels to the DOM upon initialize. [jcbrand]

## 0.5.0 (2013-07-30)

- #09 Remove dependency on AMD/require.js [jcbrand]
- #22 Fixed compare operator in strophe.muc [sonata82]
- #23 Add Italian translations [ctrlaltca]
- #24 Add Spanish translations [macagua]
- #25 Using span with css instead of img [matheus-morfi]
- #26 Only the first minute digit shown in chatbox. [jcbrand]
- #28 Add Brazilian Portuguese translations [matheus-morfi]
- Use Bower to manage 3rd party dependencies. [jcbrand]

## 0.4.0 (2013-06-03)

- CSS tweaks: fixed overflowing text in status message and chat rooms list. [jcbrand]
- Bugfix: Couldn't join chat room when clicking from a list of rooms. [jcbrand]
- Add better support for kicking or banning users from chat rooms. [jcbrand]
- Fixed alignment of chat messages in Firefox. [jcbrand]
- More intelligent fetching of vCards. [jcbrand]
- Fixed a race condition bug. Make sure that the roster is populated before sending initial presence. [jcbrand]
- Reconnect automatically when the connection drops. [jcbrand]
- Add support for internationalization. [jcbrand]

## 0.3.0 (2013-05-21)

- Add vCard support [jcbrand]
- Remember custom status messages upon reload. [jcbrand]
- Remove jquery-ui dependency. [jcbrand]
- Use backbone.localStorage to store the contacts roster, open chatboxes and chat messages. [jcbrand]
- Fixed user status handling, which wasn't 100% according to the spec. [jcbrand]
- Separate messages according to day in chats. [jcbrand]
- Add support for specifying the BOSH bind URL as configuration setting. [jcbrand]
- #8 Improve the message counter to only increment when the window is not focused [witekdev]
- Make fetching of list of chat rooms on a server a configuration option. [jcbrand]
- Use service discovery to show all available features on a room. [jcbrand]
- Multi-user chat rooms are now configurable. [jcbrand]

## 0.2.0 (2013-03-28)

- Performance enhancements and general script cleanup [ichim-david]
- Add "Connecting to chat..." info [alecghica]
- Various smaller improvements and bugfixes [jcbrand]

## 0.1.0 (2012-06-12)

- Created [jcbrand]<|MERGE_RESOLUTION|>--- conflicted
+++ resolved
@@ -1,6 +1,5 @@
 # Changelog
 
-<<<<<<< HEAD
 ## 4.0.0 (Unreleased)
 
 ## Removed configuration settings
@@ -20,10 +19,7 @@
 * Removed the `xhr_user_search` and `xhr_user_search_url` configuration options.
 
 
-## 3.3.4 (Unreleased)
-=======
 ## 3.3.4 (2018-03-05)
->>>>>>> 0013ee55
 
 - Don't show bookmark toggles when PEP bookmarking not supported by the XMPP server.
 - Emojis are now sent in unicode instead of short names (also in MUCs)
