--- conflicted
+++ resolved
@@ -1,4 +1,3 @@
-<<<<<<< HEAD
 <div class="message chat-msg {{{o.type}}} {{{o.extra_classes}}}" data-isodate="{{{o.time}}}" data-msgid="{{{o.msgid}}}" data-from="{{{o.from}}}">
     {[ if (o.type !== 'headline') { ]}
     <canvas class="avatar" height="36" width="36"></canvas>
@@ -8,15 +7,9 @@
             <span class="chat-msg-author">{{{o.username}}}
                 {[o.roles.forEach(function (role) { ]} <span class="badge badge-secondary">{{{role}}}</span> {[ }); ]}
             </span>
-            <span class="chat-msg-time">{{{o.pretty_time}}}</span>
+            <time timestamp="{{{o.isodate}}}" class="chat-msg-time">{{{o.pretty_time}}}</time>
         </span>
         <span class="chat-msg-text"></span>
         <div class="chat-msg-media"></div>
     </div>
-=======
-<div class="message chat-message {{{o.extra_classes}}}" data-isodate="{{{o.isodate}}}" data-msgid="{{{o.msgid}}}">
-    <time timestamp="{{{o.isodate}}}">{{{o.time}}}</time>
-    <span class="chat-msg-author chat-msg-{{{o.sender}}}">{{{o.username}}}:&nbsp;</span>
-    <span class="chat-msg-content"><!-- message gets added here via renderMessage --></span>
->>>>>>> a82f950e
 </div>